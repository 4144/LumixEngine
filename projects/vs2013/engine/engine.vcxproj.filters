﻿<?xml version="1.0" encoding="utf-8"?>
<Project ToolsVersion="4.0" xmlns="http://schemas.microsoft.com/developer/msbuild/2003">
  <ItemGroup>
    <Filter Include="universe">
      <UniqueIdentifier>{17bfcc99-db07-4e7b-a65c-f59f818f4c83}</UniqueIdentifier>
    </Filter>
    <Filter Include="engine">
      <UniqueIdentifier>{e33fbdba-3094-4874-83f2-51e668c3cb2d}</UniqueIdentifier>
    </Filter>
    <Filter Include="editor">
      <UniqueIdentifier>{856cefc3-62cd-4d97-b5d9-e40487b51da9}</UniqueIdentifier>
    </Filter>
    <Filter Include="graphics">
      <UniqueIdentifier>{4958eded-acc7-41f8-ac9b-6f6bc47bd0ae}</UniqueIdentifier>
    </Filter>
    <Filter Include="animation">
      <UniqueIdentifier>{240998ba-942c-45cf-a31c-06007274bd82}</UniqueIdentifier>
    </Filter>
  </ItemGroup>
  <ItemGroup>
    <ClCompile Include="..\..\..\src\animation\animation.cpp">
      <Filter>animation</Filter>
    </ClCompile>
    <ClCompile Include="..\..\..\src\animation\animation_system.cpp">
      <Filter>animation</Filter>
    </ClCompile>
    <ClCompile Include="..\..\..\src\graphics\frame_buffer.cpp">
      <Filter>graphics</Filter>
    </ClCompile>
    <ClCompile Include="..\..\..\src\graphics\geometry.cpp">
      <Filter>graphics</Filter>
    </ClCompile>
    <ClCompile Include="..\..\..\src\graphics\material.cpp">
      <Filter>graphics</Filter>
    </ClCompile>
    <ClCompile Include="..\..\..\src\graphics\model.cpp">
      <Filter>graphics</Filter>
    </ClCompile>
    <ClCompile Include="..\..\..\src\graphics\model_instance.cpp">
      <Filter>graphics</Filter>
    </ClCompile>
    <ClCompile Include="..\..\..\src\graphics\pipeline.cpp">
      <Filter>graphics</Filter>
    </ClCompile>
    <ClCompile Include="..\..\..\src\graphics\pose.cpp">
      <Filter>graphics</Filter>
    </ClCompile>
    <ClCompile Include="..\..\..\src\graphics\renderer.cpp">
      <Filter>graphics</Filter>
    </ClCompile>
    <ClCompile Include="..\..\..\src\graphics\shader.cpp">
      <Filter>graphics</Filter>
    </ClCompile>
    <ClCompile Include="..\..\..\src\graphics\texture.cpp">
      <Filter>graphics</Filter>
    </ClCompile>
    <ClCompile Include="..\..\..\src\engine\engine.cpp">
      <Filter>engine</Filter>
    </ClCompile>
    <ClCompile Include="..\..\..\src\engine\iplugin.cpp">
      <Filter>engine</Filter>
    </ClCompile>
    <ClCompile Include="..\..\..\src\engine\plugin_manager.cpp">
      <Filter>engine</Filter>
    </ClCompile>
    <ClCompile Include="..\..\..\src\editor\editor_client.cpp">
      <Filter>editor</Filter>
    </ClCompile>
    <ClCompile Include="..\..\..\src\editor\editor_icon.cpp">
      <Filter>editor</Filter>
    </ClCompile>
    <ClCompile Include="..\..\..\src\editor\editor_server.cpp">
      <Filter>editor</Filter>
    </ClCompile>
    <ClCompile Include="..\..\..\src\editor\gizmo.cpp">
      <Filter>editor</Filter>
    </ClCompile>
    <ClCompile Include="..\..\..\src\editor\server_message_types.cpp">
      <Filter>editor</Filter>
    </ClCompile>
    <ClCompile Include="..\..\..\src\universe\component.cpp">
      <Filter>universe</Filter>
    </ClCompile>
    <ClCompile Include="..\..\..\src\universe\entity.cpp">
      <Filter>universe</Filter>
    </ClCompile>
    <ClCompile Include="..\..\..\src\universe\universe.cpp">
      <Filter>universe</Filter>
    </ClCompile>
    <ClCompile Include="..\..\..\src\core\new.cpp" />
    <ClCompile Include="..\..\..\src\graphics\material_manager.cpp">
      <Filter>graphics</Filter>
    </ClCompile>
    <ClCompile Include="..\..\..\src\graphics\model_manager.cpp">
      <Filter>graphics</Filter>
    </ClCompile>
    <ClCompile Include="..\..\..\src\graphics\shader_manager.cpp">
      <Filter>graphics</Filter>
    </ClCompile>
    <ClCompile Include="..\..\..\src\graphics\texture_manager.cpp">
      <Filter>graphics</Filter>
    </ClCompile>
    <ClCompile Include="..\..\..\src\graphics\render_scene.cpp">
      <Filter>graphics</Filter>
    </ClCompile>
<<<<<<< HEAD
    <ClCompile Include="..\..\..\src\graphics\culling_system.cpp">
=======
    <ClCompile Include="..\..\..\src\graphics\terrain.cpp">
>>>>>>> ed0bc0af
      <Filter>graphics</Filter>
    </ClCompile>
  </ItemGroup>
  <ItemGroup>
    <ClInclude Include="..\..\..\src\animation\animation.h">
      <Filter>animation</Filter>
    </ClInclude>
    <ClInclude Include="..\..\..\src\animation\animation_system.h">
      <Filter>animation</Filter>
    </ClInclude>
    <ClInclude Include="..\..\..\src\graphics\frame_buffer.h">
      <Filter>graphics</Filter>
    </ClInclude>
    <ClInclude Include="..\..\..\src\graphics\geometry.h">
      <Filter>graphics</Filter>
    </ClInclude>
    <ClInclude Include="..\..\..\src\graphics\gl_ext.h">
      <Filter>graphics</Filter>
    </ClInclude>
    <ClInclude Include="..\..\..\src\graphics\irender_device.h">
      <Filter>graphics</Filter>
    </ClInclude>
    <ClInclude Include="..\..\..\src\graphics\material.h">
      <Filter>graphics</Filter>
    </ClInclude>
    <ClInclude Include="..\..\..\src\graphics\model.h">
      <Filter>graphics</Filter>
    </ClInclude>
    <ClInclude Include="..\..\..\src\graphics\model_instance.h">
      <Filter>graphics</Filter>
    </ClInclude>
    <ClInclude Include="..\..\..\src\graphics\pipeline.h">
      <Filter>graphics</Filter>
    </ClInclude>
    <ClInclude Include="..\..\..\src\graphics\pose.h">
      <Filter>graphics</Filter>
    </ClInclude>
    <ClInclude Include="..\..\..\src\graphics\ray_cast_model_hit.h">
      <Filter>graphics</Filter>
    </ClInclude>
    <ClInclude Include="..\..\..\src\graphics\renderer.h">
      <Filter>graphics</Filter>
    </ClInclude>
    <ClInclude Include="..\..\..\src\graphics\shader.h">
      <Filter>graphics</Filter>
    </ClInclude>
    <ClInclude Include="..\..\..\src\graphics\texture.h">
      <Filter>graphics</Filter>
    </ClInclude>
    <ClInclude Include="..\..\..\src\engine\engine.h">
      <Filter>engine</Filter>
    </ClInclude>
    <ClInclude Include="..\..\..\src\engine\iplugin.h">
      <Filter>engine</Filter>
    </ClInclude>
    <ClInclude Include="..\..\..\src\engine\plugin_manager.h">
      <Filter>engine</Filter>
    </ClInclude>
    <ClInclude Include="..\..\..\src\editor\client_message_types.h">
      <Filter>editor</Filter>
    </ClInclude>
    <ClInclude Include="..\..\..\src\editor\editor_client.h">
      <Filter>editor</Filter>
    </ClInclude>
    <ClInclude Include="..\..\..\src\editor\editor_icon.h">
      <Filter>editor</Filter>
    </ClInclude>
    <ClInclude Include="..\..\..\src\editor\editor_server.h">
      <Filter>editor</Filter>
    </ClInclude>
    <ClInclude Include="..\..\..\src\editor\gizmo.h">
      <Filter>editor</Filter>
    </ClInclude>
    <ClInclude Include="..\..\..\src\editor\property_descriptor.h">
      <Filter>editor</Filter>
    </ClInclude>
    <ClInclude Include="..\..\..\src\editor\server_message_types.h">
      <Filter>editor</Filter>
    </ClInclude>
    <ClInclude Include="..\..\..\src\universe\component.h">
      <Filter>universe</Filter>
    </ClInclude>
    <ClInclude Include="..\..\..\src\universe\entity.h">
      <Filter>universe</Filter>
    </ClInclude>
    <ClInclude Include="..\..\..\src\universe\universe.h">
      <Filter>universe</Filter>
    </ClInclude>
    <ClInclude Include="..\..\..\src\graphics\material_manager.h">
      <Filter>graphics</Filter>
    </ClInclude>
    <ClInclude Include="..\..\..\src\graphics\model_manager.h">
      <Filter>graphics</Filter>
    </ClInclude>
    <ClInclude Include="..\..\..\src\graphics\shader_manager.h">
      <Filter>graphics</Filter>
    </ClInclude>
    <ClInclude Include="..\..\..\src\graphics\texture_manager.h">
      <Filter>graphics</Filter>
    </ClInclude>
    <ClInclude Include="..\..\..\src\graphics\render_scene.h">
      <Filter>graphics</Filter>
    </ClInclude>
<<<<<<< HEAD
    <ClInclude Include="..\..\..\src\graphics\culling_system.h">
=======
    <ClInclude Include="..\..\..\src\graphics\terrain.h">
>>>>>>> ed0bc0af
      <Filter>graphics</Filter>
    </ClInclude>
  </ItemGroup>
</Project><|MERGE_RESOLUTION|>--- conflicted
+++ resolved
@@ -103,11 +103,10 @@
     <ClCompile Include="..\..\..\src\graphics\render_scene.cpp">
       <Filter>graphics</Filter>
     </ClCompile>
-<<<<<<< HEAD
+    <ClCompile Include="..\..\..\src\graphics\terrain.cpp">
+      <Filter>graphics</Filter>
+    </ClCompile>
     <ClCompile Include="..\..\..\src\graphics\culling_system.cpp">
-=======
-    <ClCompile Include="..\..\..\src\graphics\terrain.cpp">
->>>>>>> ed0bc0af
       <Filter>graphics</Filter>
     </ClCompile>
   </ItemGroup>
@@ -211,11 +210,10 @@
     <ClInclude Include="..\..\..\src\graphics\render_scene.h">
       <Filter>graphics</Filter>
     </ClInclude>
-<<<<<<< HEAD
     <ClInclude Include="..\..\..\src\graphics\culling_system.h">
-=======
+      <Filter>graphics</Filter>
+    </ClInclude>
     <ClInclude Include="..\..\..\src\graphics\terrain.h">
->>>>>>> ed0bc0af
       <Filter>graphics</Filter>
     </ClInclude>
   </ItemGroup>
