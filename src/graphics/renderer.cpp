--- conflicted
+++ resolved
@@ -1,445 +1,377 @@
-#include "graphics/renderer.h"
-#include <Windows.h>
-#include <gl/GL.h>
-#include <gl/GLU.h>
-#include "core/array.h"
-#include "core/crc32.h"
-#include "core/file_system.h"
-#include "core/json_serializer.h"
-#include "core/math_utils.h"
-#include "core/pod_array.h"
-#include "core/vec4.h"
-#include "engine/engine.h"
-#include "graphics/gl_ext.h"
-#include "graphics/irender_device.h"
-#include "graphics/material.h"
-#include "graphics/model.h"
-#include "graphics/model_instance.h"
-#include "graphics/pipeline.h"
-#include "graphics/shader.h"
-#include "graphics/texture.h"
-#include "universe/component_event.h"
-#include "universe/entity_moved_event.h"
-#include "universe/universe.h"
-
-
-namespace Lux
-{
-
-
-static const uint32_t renderable_hash = crc32("renderable");
-
-
-struct Renderable
-{
-	ModelInstance* m_model;
-	Entity m_entity;
-};
-
-
-struct Camera
-{
-	Pipeline* m_pipeline;
-	Entity m_entity;
-	bool m_is_active;
-	float m_fov;
-	float m_aspect;
-	float m_near;
-	float m_far;
-	float m_width;
-	float m_height;
-};
-
-
-struct RendererImpl : public Renderer
-{
-
-	RendererImpl()
-	{
-		m_universe = NULL;
-	}
-
-	void applyCamera(Camera* camera)
-	{
-		Matrix mtx;
-		camera->m_entity.getMatrix(mtx);
-		glMatrixMode(GL_PROJECTION);
-		glLoadIdentity();
-		gluPerspective(camera->m_fov, camera->m_aspect, camera->m_near, camera->m_far);
-		glMatrixMode(GL_MODELVIEW);
-		glLoadIdentity();
-		Vec3 pos = mtx.getTranslation();
-		Vec3 center = pos - mtx.getZVector();
-		Vec3 up = mtx.getYVector();
-		gluLookAt(pos.x, pos.y, pos.z, center.x, center.y, center.z, up.x, up.y, up.z);
-	}
-
-
-	virtual void render(IRenderDevice& device) LUX_OVERRIDE
-	{
-		// init
-		glEnable(GL_DEPTH_TEST);
-		
-		// render
-		for(int i = 0; i < m_active_cameras.size(); ++i)
-		{
-			Camera* camera = m_active_cameras[i];
-			applyCamera(camera);
-			camera->m_pipeline->render();
-		}
-
-		// cleanup
-		glBindBuffer(GL_ARRAY_BUFFER, 0);
-		glUseProgram(0);
-		for(int i = 0; i < 16; ++i)
-		{
-			glActiveTexture(GL_TEXTURE0 + i);
-			glDisable(GL_TEXTURE_2D);
-		}
-		glActiveTexture(GL_TEXTURE0); 
-	}
-
-
-	void onEntityMoved(Event& evt)
-	{
-<<<<<<< HEAD
-		h3dLoadResource(res, NULL, 0);
-		sprintf_s(path, "%s%s/%s", m_base_path.c_str(), h3dutGetResourcePath(h3dGetResType(res)), h3dGetResName(res));
-		LoadInfo* info = LUX_NEW(LoadInfo);
-		info->m_renderer_impl = this;
-		info->m_res = res;
-
-		FS::ReadCallback res_loaded_cb;
-		res_loaded_cb.bind<LoadInfo, &LoadInfo::resourceLoaded>(info);
-
-		m_file_system->openAsync(m_file_system->getDefaultDevice(), path, FS::Mode::OPEN | FS::Mode::READ, res_loaded_cb);
-	}
-}
-
-
-bool Renderer::create(FS::FileSystem* fs, int w, int h, const char* base_path)
-{
-	m_impl = LUX_NEW(RendererImpl)();
-	m_impl->m_pipeline_handle = -1;
-	m_impl->m_owner = this;
-	m_impl->m_file_system = fs;
-	m_impl->m_first_free_renderable = -1;
-	m_impl->m_first_free_light = -1;
-	m_impl->m_width = -1;
-	m_impl->m_height = -1;
-	m_impl->m_universe = 0;
-	m_impl->m_camera_node = 0;
-	m_impl->m_is_pipeline_loaded = false;
-	m_impl->m_base_path = base_path;
-	m_impl->m_width = w;
-	m_impl->m_height = h;
-	
-	if(!h3dInit())
-	{	
-		LUX_DELETE(m_impl);
-		m_impl = NULL;
-		h3dutDumpMessages();
-		return false;
-	}
-	m_impl->m_pipeline_handle = h3dAddResource(H3DResTypes::Pipeline, "pipelines/forward.pipeline.xml", 0);
-	m_impl->loadResources();
-	glUseProgramEXT = (glUseProgramEXT_func)wglGetProcAddress("glUseProgram");
-	glActiveTextureEXT = (glActiveTextureEXT_func)wglGetProcAddress("glActiveTexture");
-	wglSwapIntervalEXT = (wglSwapIntervalEXT_func)wglGetProcAddress("wglSwapIntervalEXT");
-	if(wglSwapIntervalEXT)
-	{
-		wglSwapIntervalEXT(1);
-	}
-	return true;
-}
-
-
-void Renderer::destroy()
-{
-	h3dRelease();
-	LUX_DELETE(m_impl);
-	m_impl = NULL;
-}
-
-
-void Renderer::renderScene()
-{
-	if(m_impl->m_update_bb && h3dQueryUnloadedResource(0) == 0)
-	{
-		// update boundingboxes because horde3d does not update them when geometry is loaded
-		for(int i = 0; i < m_impl->m_renderables.size(); ++i)
-=======
-		EntityMovedEvent e = static_cast<EntityMovedEvent&>(evt);
-		const Entity::ComponentList& cmps = e.entity.getComponents();
-		for(int i = 0; i < cmps.size(); ++i)
->>>>>>> 08cbfd4e
-		{
-			if(cmps[i].type == renderable_hash)
-			{
-				m_renderables[cmps[i].index].m_model->setMatrix(e.entity.getMatrix());
-				break;	
-			}
-		}
-	}
-
-
-	virtual void setUniverse(Universe* universe) LUX_OVERRIDE
-	{
-		if(m_universe)
-		{
-			EventManager::Listener cb;
-			cb.bind<RendererImpl, &RendererImpl::onEntityMoved>(this);
-			m_universe->getEventManager()->removeListener(EntityMovedEvent::type, cb);
-		}
-		m_universe = universe;
-		if(m_universe)
-		{
-			m_universe->getEventManager()->addListener(EntityMovedEvent::type).bind<RendererImpl, &RendererImpl::onEntityMoved>(this);
-		}
-	}
-
-
-	virtual bool create(Engine& engine) LUX_OVERRIDE
-	{
-		m_engine = &engine;
-		loadGLExtensions();
-		
-		return true;
-	}
-
-
-	virtual void destroy() LUX_OVERRIDE
-	{
-	}
-
-
-	virtual const char* getName() const LUX_OVERRIDE
-	{
-		return "renderer";
-	}
-
-
-	virtual Component createComponent(uint32_t type, const Entity& entity) LUX_OVERRIDE
-	{
-		if(type == crc32("camera"))
-		{
-			Camera* camera = LUX_NEW(Camera);
-			camera->m_is_active = false;
-			camera->m_entity = entity;
-			camera->m_fov = 90;
-			camera->m_width = 800;
-			camera->m_height = 600;
-			camera->m_aspect = 800.0f / 600.0f;
-			camera->m_near = 0.1f;
-			camera->m_far = 100.0f;
-			m_cameras.push(camera);
-			Component cmp(entity, type, this, m_cameras.size() - 1);
-			m_universe->getEventManager()->emitEvent(ComponentEvent(cmp));
-			return Component(entity, type, this, m_cameras.size() - 1);
-		}
-		else if(type == crc32("renderable"))
-		{
-			Renderable& r = m_renderables.pushEmpty();
-			r.m_entity = entity;
-			r.m_model = NULL;
-			Component cmp(entity, type, this, m_renderables.size() - 1);
-			m_universe->getEventManager()->emitEvent(ComponentEvent(cmp));
-			return Component(entity, type, this, m_renderables.size() - 1);
-		}
-		return Component::INVALID;
-	}
-
-
-	virtual void setCameraActive(Component cmp, const bool& active) LUX_OVERRIDE
-	{
-		if(m_cameras[cmp.index]->m_is_active != active)
-		{
-			m_cameras[cmp.index]->m_is_active = active;
-			if(active)
-			{
-				m_active_cameras.push(m_cameras[cmp.index]);
-			}
-			else
-			{
-				for(int i = 0; i < m_active_cameras.size(); ++i)
-				{
-					if(m_active_cameras[i] == m_cameras[cmp.index])
-					{
-						m_active_cameras.eraseFast(i);
-						break;
-					}
-				}
-			}
-		}
-	}
-
-
-	virtual Pose& getPose(Component cmp) 
-	{
-		return m_renderables[cmp.index].m_model->getPose();
-	}
-
-
-	virtual void setRenderablePath(Component cmp, const string& path) LUX_OVERRIDE
-	{
-		LUX_DELETE(m_renderables[cmp.index].m_model);
-		Renderable& r = m_renderables[cmp.index];
-		Model* model = LUX_NEW(Model)(*this);
-		r.m_model = LUX_NEW(ModelInstance)(*model);
-		model->load(path.c_str(), m_engine->getFileSystem());
-	}
-
-
-	virtual void getRenderableInfos(PODArray<RenderableInfo>& infos) LUX_OVERRIDE
-	{
-		for(int i = 0; i < m_renderables.size(); ++i)
-		{
-			RenderableInfo& info = infos.pushEmpty();
-			info.m_model_instance = m_renderables[i].m_model;	
-		}
-	}
-
-
-	virtual void setCameraPipeline(Component cmp, const string& pipeline) LUX_OVERRIDE
-	{
-		m_cameras[cmp.index]->m_pipeline = getPipeline(pipeline.c_str());
-	}
-
-
-	virtual RayCastModelHit castRay(const Vec3& origin, const Vec3& dir) LUX_OVERRIDE
-	{
-		RayCastModelHit hit;
-		hit.m_is_hit = false;
-		for(int i = 0; i < m_renderables.size(); ++i)
-		{
-			const Vec3& pos = m_renderables[i].m_model->getMatrix().getTranslation();
-			float radius = m_renderables[i].m_model->getModel().getBoundingRadius();
-			Vec3 intersection;
-			if(Math::getRaySphereIntersection(pos, radius, origin, dir, intersection))
-			{
-				RayCastModelHit new_hit = m_renderables[i].m_model->getModel().castRay(origin, dir, m_renderables[i].m_model->getMatrix());
-				new_hit.m_renderable = Component(m_renderables[i].m_entity, crc32("renderable"), this, i);
-				if(new_hit.m_is_hit && (!hit.m_is_hit || new_hit.m_t < hit.m_t))
-				{
-					hit = new_hit;
-					hit.m_is_hit = true;
-				}
-			}
-		}
-		return hit;
-	}
-
-
-	virtual void getRay(Component camera, float x, float y, Vec3& origin, Vec3& dir) LUX_OVERRIDE
-	{
-		Camera* cam = m_cameras[camera.index];
-		Vec3 camera_pos = m_cameras[camera.index]->m_entity.getPosition();
-		float nx = 2 * (x / cam->m_width) - 1;
-		float ny = 2 * ((cam->m_height - y) / cam->m_height) - 1;
-		Matrix projection_matrix = getProjectionMatrix(camera);
-		Matrix view_matrix = m_cameras[camera.index]->m_entity.getMatrix();
-		view_matrix.inverse();
-		Matrix inverted = (projection_matrix * view_matrix);
-		inverted.inverse();
-		Vec4 p0 = inverted * Vec4(nx, ny, -1, 1);
-		Vec4 p1 = inverted * Vec4(nx, ny, 1, 1);
-		p0.x /= p0.w; p0.y /= p0.w; p0.z /= p0.w;
-		p1.x /= p1.w; p1.y /= p1.w; p1.z /= p1.w;
-		origin = camera_pos;
-		dir.x = p1.x - p0.x;
-		dir.y = p1.y - p0.y;
-		dir.z = p1.z - p0.z;
-		dir.normalize();
-	}
-
-
-	Matrix getProjectionMatrix(Component cmp)
-	{
-		const Camera* camera = m_cameras[cmp.index];
-		Matrix mtx;
-		mtx = Matrix::IDENTITY;
-		float f = 1 / tanf(Math::degreesToRadians(camera->m_fov) * 0.5f);
-		mtx.m11 = f / camera->m_aspect;
-		mtx.m22 = f;
-		mtx.m33 = (camera->m_far + camera->m_near) / (camera->m_near - camera->m_far);
-		mtx.m44 = 0;
-		mtx.m43 = (2 * camera->m_far * camera->m_near) / (camera->m_near - camera->m_far);
-		mtx.m34 = -1;
-
-		return mtx;
-	}
-
-
-	virtual void getCameraActive(Component cmp, bool& active) LUX_OVERRIDE
-	{
-		active = m_cameras[cmp.index]->m_is_active;
-	}
-
-
-	Pipeline* getPipeline(const char* path)
-	{
-		for(int i = 0; i < m_pipelines.size(); ++i)
-		{
-			if(strcmp(m_pipelines[i]->getPath(), path) == 0)
-			{
-				return m_pipelines[i];
-			}
-		}
-		Pipeline* pipeline = Pipeline::create(*this);
-		m_pipelines.push(pipeline);
-		pipeline->load(path, m_engine->getFileSystem());
-		return pipeline;
-	}
-
-
-	virtual Material* loadMaterial(const char* path) LUX_OVERRIDE
-	{
-		/// TODO material manager
-		Material* material = LUX_NEW(Material)(*this);
-		material->load(path, m_engine->getFileSystem());
-		return material;
-	}
-
-
-	virtual Texture* loadTexture(const char* path) LUX_OVERRIDE
-	{
-		/// TODO texture manager
-		Texture* texture = LUX_NEW(Texture);
-		texture->load(path, m_engine->getFileSystem());
-		return texture;
-	}
-
-
-	virtual Shader* loadShader(const char* path) LUX_OVERRIDE
-	{
-		/// TODO shader manager
-		Shader* shader = LUX_NEW(Shader);
-		shader->load(path, m_engine->getFileSystem());
-		return shader;
-	}
-
-
-	Engine* m_engine;
-	Array<Camera*> m_cameras;
-	PODArray<Camera*> m_active_cameras;
-	PODArray<Pipeline*> m_pipelines;
-	Array<Renderable> m_renderables;
-	PODArray<Model*> m_models;
-	Universe* m_universe;
-
-};
-
-
-Renderer* Renderer::createInstance()
-{
-	return LUX_NEW(RendererImpl);
-}
-
-
-void Renderer::destroyInstance(Renderer& renderer)
-{
-	LUX_DELETE(&renderer);
-}
-
-
+#include "graphics/renderer.h"
+#include <Windows.h>
+#include <gl/GL.h>
+#include <gl/GLU.h>
+#include "core/array.h"
+#include "core/crc32.h"
+#include "core/file_system.h"
+#include "core/json_serializer.h"
+#include "core/math_utils.h"
+#include "core/pod_array.h"
+#include "core/vec4.h"
+#include "engine/engine.h"
+#include "graphics/gl_ext.h"
+#include "graphics/irender_device.h"
+#include "graphics/material.h"
+#include "graphics/model.h"
+#include "graphics/model_instance.h"
+#include "graphics/pipeline.h"
+#include "graphics/shader.h"
+#include "graphics/texture.h"
+#include "universe/component_event.h"
+#include "universe/entity_moved_event.h"
+#include "universe/universe.h"
+
+
+namespace Lux
+{
+
+
+static const uint32_t renderable_hash = crc32("renderable");
+
+
+struct Renderable
+{
+	ModelInstance* m_model;
+	Entity m_entity;
+};
+
+
+struct Camera
+{
+	Pipeline* m_pipeline;
+	Entity m_entity;
+	bool m_is_active;
+	float m_fov;
+	float m_aspect;
+	float m_near;
+	float m_far;
+	float m_width;
+	float m_height;
+};
+
+
+struct RendererImpl : public Renderer
+{
+
+	RendererImpl()
+	{
+		m_universe = NULL;
+	}
+
+	void applyCamera(Camera* camera)
+	{
+		Matrix mtx;
+		camera->m_entity.getMatrix(mtx);
+		glMatrixMode(GL_PROJECTION);
+		glLoadIdentity();
+		gluPerspective(camera->m_fov, camera->m_aspect, camera->m_near, camera->m_far);
+		glMatrixMode(GL_MODELVIEW);
+		glLoadIdentity();
+		Vec3 pos = mtx.getTranslation();
+		Vec3 center = pos - mtx.getZVector();
+		Vec3 up = mtx.getYVector();
+		gluLookAt(pos.x, pos.y, pos.z, center.x, center.y, center.z, up.x, up.y, up.z);
+	}
+
+
+	virtual void render(IRenderDevice& device) LUX_OVERRIDE
+	{
+		// init
+		glEnable(GL_DEPTH_TEST);
+		
+		// render
+		for(int i = 0; i < m_active_cameras.size(); ++i)
+		{
+			Camera* camera = m_active_cameras[i];
+			applyCamera(camera);
+			camera->m_pipeline->render();
+		}
+
+		// cleanup
+		glBindBuffer(GL_ARRAY_BUFFER, 0);
+		glUseProgram(0);
+		for(int i = 0; i < 16; ++i)
+		{
+			glActiveTexture(GL_TEXTURE0 + i);
+			glDisable(GL_TEXTURE_2D);
+		}
+		glActiveTexture(GL_TEXTURE0); 
+	}
+
+
+	void onEntityMoved(Event& evt)
+	{
+		EntityMovedEvent e = static_cast<EntityMovedEvent&>(evt);
+		const Entity::ComponentList& cmps = e.entity.getComponents();
+		for(int i = 0; i < cmps.size(); ++i)
+		{
+			if(cmps[i].type == renderable_hash)
+			{
+				m_renderables[cmps[i].index].m_model->setMatrix(e.entity.getMatrix());
+				break;	
+			}
+		}
+	}
+
+
+	virtual void setUniverse(Universe* universe) LUX_OVERRIDE
+	{
+		if(m_universe)
+		{
+			EventManager::Listener cb;
+			cb.bind<RendererImpl, &RendererImpl::onEntityMoved>(this);
+			m_universe->getEventManager()->removeListener(EntityMovedEvent::type, cb);
+		}
+		m_universe = universe;
+		if(m_universe)
+		{
+			m_universe->getEventManager()->addListener(EntityMovedEvent::type).bind<RendererImpl, &RendererImpl::onEntityMoved>(this);
+		}
+	}
+
+
+	virtual bool create(Engine& engine) LUX_OVERRIDE
+	{
+		m_engine = &engine;
+		loadGLExtensions();
+		
+		return true;
+	}
+
+
+	virtual void destroy() LUX_OVERRIDE
+	{
+	}
+
+
+	virtual const char* getName() const LUX_OVERRIDE
+	{
+		return "renderer";
+	}
+
+
+	virtual Component createComponent(uint32_t type, const Entity& entity) LUX_OVERRIDE
+	{
+		if(type == crc32("camera"))
+		{
+			Camera* camera = LUX_NEW(Camera);
+			camera->m_is_active = false;
+			camera->m_entity = entity;
+			camera->m_fov = 90;
+			camera->m_width = 800;
+			camera->m_height = 600;
+			camera->m_aspect = 800.0f / 600.0f;
+			camera->m_near = 0.1f;
+			camera->m_far = 100.0f;
+			m_cameras.push(camera);
+			Component cmp(entity, type, this, m_cameras.size() - 1);
+			m_universe->getEventManager()->emitEvent(ComponentEvent(cmp));
+			return Component(entity, type, this, m_cameras.size() - 1);
+		}
+		else if(type == crc32("renderable"))
+		{
+			Renderable& r = m_renderables.pushEmpty();
+			r.m_entity = entity;
+			r.m_model = NULL;
+			Component cmp(entity, type, this, m_renderables.size() - 1);
+			m_universe->getEventManager()->emitEvent(ComponentEvent(cmp));
+			return Component(entity, type, this, m_renderables.size() - 1);
+		}
+		return Component::INVALID;
+	}
+
+
+	virtual void setCameraActive(Component cmp, const bool& active) LUX_OVERRIDE
+	{
+		if(m_cameras[cmp.index]->m_is_active != active)
+		{
+			m_cameras[cmp.index]->m_is_active = active;
+			if(active)
+			{
+				m_active_cameras.push(m_cameras[cmp.index]);
+			}
+			else
+			{
+				for(int i = 0; i < m_active_cameras.size(); ++i)
+				{
+					if(m_active_cameras[i] == m_cameras[cmp.index])
+					{
+						m_active_cameras.eraseFast(i);
+						break;
+					}
+				}
+			}
+		}
+	}
+
+
+	virtual Pose& getPose(Component cmp) 
+	{
+		return m_renderables[cmp.index].m_model->getPose();
+	}
+
+
+	virtual void setRenderablePath(Component cmp, const string& path) LUX_OVERRIDE
+	{
+		LUX_DELETE(m_renderables[cmp.index].m_model);
+		Renderable& r = m_renderables[cmp.index];
+		Model* model = LUX_NEW(Model)(*this);
+		r.m_model = LUX_NEW(ModelInstance)(*model);
+		model->load(path.c_str(), m_engine->getFileSystem());
+	}
+
+
+	virtual void getRenderableInfos(PODArray<RenderableInfo>& infos) LUX_OVERRIDE
+	{
+		for(int i = 0; i < m_renderables.size(); ++i)
+		{
+			RenderableInfo& info = infos.pushEmpty();
+			info.m_model_instance = m_renderables[i].m_model;	
+		}
+	}
+
+
+	virtual void setCameraPipeline(Component cmp, const string& pipeline) LUX_OVERRIDE
+	{
+		m_cameras[cmp.index]->m_pipeline = getPipeline(pipeline.c_str());
+	}
+
+
+	virtual RayCastModelHit castRay(const Vec3& origin, const Vec3& dir) LUX_OVERRIDE
+	{
+		RayCastModelHit hit;
+		hit.m_is_hit = false;
+		for(int i = 0; i < m_renderables.size(); ++i)
+		{
+			const Vec3& pos = m_renderables[i].m_model->getMatrix().getTranslation();
+			float radius = m_renderables[i].m_model->getModel().getBoundingRadius();
+			Vec3 intersection;
+			if(Math::getRaySphereIntersection(pos, radius, origin, dir, intersection))
+			{
+				RayCastModelHit new_hit = m_renderables[i].m_model->getModel().castRay(origin, dir, m_renderables[i].m_model->getMatrix());
+				new_hit.m_renderable = Component(m_renderables[i].m_entity, crc32("renderable"), this, i);
+				if(new_hit.m_is_hit && (!hit.m_is_hit || new_hit.m_t < hit.m_t))
+				{
+					hit = new_hit;
+					hit.m_is_hit = true;
+				}
+			}
+		}
+		return hit;
+	}
+
+
+	virtual void getRay(Component camera, float x, float y, Vec3& origin, Vec3& dir) LUX_OVERRIDE
+	{
+		Camera* cam = m_cameras[camera.index];
+		Vec3 camera_pos = m_cameras[camera.index]->m_entity.getPosition();
+		float nx = 2 * (x / cam->m_width) - 1;
+		float ny = 2 * ((cam->m_height - y) / cam->m_height) - 1;
+		Matrix projection_matrix = getProjectionMatrix(camera);
+		Matrix view_matrix = m_cameras[camera.index]->m_entity.getMatrix();
+		view_matrix.inverse();
+		Matrix inverted = (projection_matrix * view_matrix);
+		inverted.inverse();
+		Vec4 p0 = inverted * Vec4(nx, ny, -1, 1);
+		Vec4 p1 = inverted * Vec4(nx, ny, 1, 1);
+		p0.x /= p0.w; p0.y /= p0.w; p0.z /= p0.w;
+		p1.x /= p1.w; p1.y /= p1.w; p1.z /= p1.w;
+		origin = camera_pos;
+		dir.x = p1.x - p0.x;
+		dir.y = p1.y - p0.y;
+		dir.z = p1.z - p0.z;
+		dir.normalize();
+	}
+
+
+	Matrix getProjectionMatrix(Component cmp)
+	{
+		const Camera* camera = m_cameras[cmp.index];
+		Matrix mtx;
+		mtx = Matrix::IDENTITY;
+		float f = 1 / tanf(Math::degreesToRadians(camera->m_fov) * 0.5f);
+		mtx.m11 = f / camera->m_aspect;
+		mtx.m22 = f;
+		mtx.m33 = (camera->m_far + camera->m_near) / (camera->m_near - camera->m_far);
+		mtx.m44 = 0;
+		mtx.m43 = (2 * camera->m_far * camera->m_near) / (camera->m_near - camera->m_far);
+		mtx.m34 = -1;
+
+		return mtx;
+	}
+
+
+	virtual void getCameraActive(Component cmp, bool& active) LUX_OVERRIDE
+	{
+		active = m_cameras[cmp.index]->m_is_active;
+	}
+
+
+	Pipeline* getPipeline(const char* path)
+	{
+		for(int i = 0; i < m_pipelines.size(); ++i)
+		{
+			if(strcmp(m_pipelines[i]->getPath(), path) == 0)
+			{
+				return m_pipelines[i];
+			}
+		}
+		Pipeline* pipeline = Pipeline::create(*this);
+		m_pipelines.push(pipeline);
+		pipeline->load(path, m_engine->getFileSystem());
+		return pipeline;
+	}
+
+
+	virtual Material* loadMaterial(const char* path) LUX_OVERRIDE
+	{
+		/// TODO material manager
+		Material* material = LUX_NEW(Material)(*this);
+		material->load(path, m_engine->getFileSystem());
+		return material;
+	}
+
+
+	virtual Texture* loadTexture(const char* path) LUX_OVERRIDE
+	{
+		/// TODO texture manager
+		Texture* texture = LUX_NEW(Texture);
+		texture->load(path, m_engine->getFileSystem());
+		return texture;
+	}
+
+
+	virtual Shader* loadShader(const char* path) LUX_OVERRIDE
+	{
+		/// TODO shader manager
+		Shader* shader = LUX_NEW(Shader);
+		shader->load(path, m_engine->getFileSystem());
+		return shader;
+	}
+
+
+	Engine* m_engine;
+	Array<Camera*> m_cameras;
+	PODArray<Camera*> m_active_cameras;
+	PODArray<Pipeline*> m_pipelines;
+	Array<Renderable> m_renderables;
+	PODArray<Model*> m_models;
+	Universe* m_universe;
+
+};
+
+
+Renderer* Renderer::createInstance()
+{
+	return LUX_NEW(RendererImpl);
+}
+
+
+void Renderer::destroyInstance(Renderer& renderer)
+{
+	LUX_DELETE(&renderer);
+}
+
+
 } // ~namespace Lux