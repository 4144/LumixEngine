#include "core/lumix.h"
#include "engine/engine.h"

<<<<<<< HEAD
#include "animation/animation.h"
#include "animation/animation_system.h"

=======
>>>>>>> 31f17f65
#include "core/crc32.h"
#include "core/input_system.h"
#include "core/log.h"
#include "core/resource_manager.h"
#include "core/timer.h"

#include "core/fs/disk_file_device.h"
#include "core/fs/file_system.h"
#include "core/fs/memory_file_device.h"

#include "core/mtjd/manager.h"

#include "engine/plugin_manager.h"

#include "graphics/culling_system.h"
#include "graphics/material_manager.h"
#include "graphics/model_manager.h"
#include "graphics/pipeline.h"
#include "graphics/renderer.h"
#include "graphics/shader_manager.h"
#include "graphics/texture_manager.h"

#include "script/script_system.h"

#define WIN32_LEAN_AND_MEAN
#include <Windows.h>

namespace Lumix
{

	class EngineImpl : public Engine
	{
<<<<<<< HEAD
		EngineImpl(Engine& engine) : m_owner(engine) {}
		~EngineImpl();
		bool create(const char* base_path, Engine& owner);

		Renderer* m_renderer;
		FS::FileSystem* m_file_system; 
		FS::MemoryFileDevice* m_mem_file_device;
		FS::DiskFileDevice* m_disk_file_device;

		ResourceManager m_resource_manager;
		MaterialManager m_material_manager;
		ModelManager	m_model_manager;
		ShaderManager	m_shader_manager;
		TextureManager	m_texture_manager;
		PipelineManager m_pipeline_manager;
		AnimationManager m_animation_manager;
		MTJD::Manager	m_mtjd_manager;
//		CullingSystem*	m_culling_system;

		string m_base_path;
		WorldEditor* m_editor_server;
		PluginManager m_plugin_manager;
		Universe* m_universe;
		RenderScene* m_render_scene;
		InputSystem m_input_system;
		Engine& m_owner;
		Timer* m_timer;
		Timer* m_fps_timer;
		int	m_fps_frame;
		float m_fps;
=======
		public:
			EngineImpl(const char* base_path, FS::FileSystem* file_system, WorldEditor* world_editor)
			{
				m_editor = world_editor;
				if (NULL == file_system)
				{
					m_file_system = FS::FileSystem::create();

					m_mem_file_device = LUMIX_NEW(FS::MemoryFileDevice);
					m_disk_file_device = LUMIX_NEW(FS::DiskFileDevice);

					m_file_system->mount(m_mem_file_device);
					m_file_system->mount(m_disk_file_device);
					m_file_system->setDefaultDevice("memory:disk");
					m_file_system->setSaveGameDevice("memory:disk");
				}
				else
				{
					m_file_system = file_system;
					m_mem_file_device = NULL;
					m_disk_file_device = NULL;
				}

				m_resource_manager.create(*m_file_system);
				m_material_manager.create(ResourceManager::MATERIAL, m_resource_manager);
				m_model_manager.create(ResourceManager::MODEL, m_resource_manager);
				m_shader_manager.create(ResourceManager::SHADER, m_resource_manager);
				m_texture_manager.create(ResourceManager::TEXTURE, m_resource_manager);
				m_pipeline_manager.create(ResourceManager::PIPELINE, m_resource_manager);

				m_timer = Timer::create();
				m_fps_timer = Timer::create();
				m_fps_frame = 0;
				m_universe = 0;
				m_base_path = base_path;
			}
>>>>>>> 31f17f65

			bool create()
			{
				if (!m_plugin_manager.create(*this))
				{
					return false;
				}
				m_renderer = Renderer::createInstance();
				if (!m_renderer)
				{
					return false;
				}
				if (!m_renderer->create(*this))
				{
					Renderer::destroyInstance(*m_renderer);
					return false;
				}
				m_plugin_manager.addPlugin(m_renderer);
				if (!m_input_system.create())
				{
					return false;
				}
				return true;

			}


			virtual ~EngineImpl()
			{
				m_resource_manager.get(ResourceManager::TEXTURE)->releaseAll();
				m_resource_manager.get(ResourceManager::MATERIAL)->releaseAll();
				m_resource_manager.get(ResourceManager::SHADER)->releaseAll();
				m_resource_manager.get(ResourceManager::MODEL)->releaseAll();
				m_resource_manager.get(ResourceManager::PIPELINE)->releaseAll();

				Timer::destroy(m_timer);
				Timer::destroy(m_fps_timer);
				m_plugin_manager.destroy();
				m_input_system.destroy();
				m_material_manager.destroy();

				if (m_disk_file_device)
				{
					FS::FileSystem::destroy(m_file_system);
					LUMIX_DELETE(m_mem_file_device);
					LUMIX_DELETE(m_disk_file_device);
				}
			}


			virtual Universe* createUniverse() override
			{
				m_universe = LUMIX_NEW(Universe)();
				const Array<IPlugin*>& plugins = m_plugin_manager.getPlugins();
				for (int i = 0; i < plugins.size(); ++i)
				{
					IScene* scene = plugins[i]->createScene(*m_universe);
					if (scene)
					{
						m_scenes.push(scene);
					}
				}

				return m_universe;
			}


			virtual IScene* getScene(uint32_t type) const override
			{
				for (int i = 0; i < m_scenes.size(); ++i)
				{
					if (crc32(m_scenes[i]->getPlugin().getName()) == type)
					{
						return m_scenes[i];
					}
				}
				return NULL;
			}


			virtual const Array<IScene*>& getScenes() const override
			{
				return m_scenes;
			}


			virtual void destroyUniverse() override
			{
				ASSERT(m_universe);
				if (m_universe)
				{
					for (int i = 0; i < m_scenes.size(); ++i)
					{
						LUMIX_DELETE(m_scenes[i]);
					}
					m_scenes.clear();
					LUMIX_DELETE(m_universe);
					m_universe = NULL;
				}
			}

			virtual WorldEditor* getWorldEditor() const override
			{
				return m_editor;
			}

<<<<<<< HEAD
		m_impl->m_resource_manager.create(*m_impl->m_file_system);
		m_impl->m_material_manager.create(ResourceManager::MATERIAL, m_impl->m_resource_manager);
		m_impl->m_model_manager.create(ResourceManager::MODEL, m_impl->m_resource_manager);
		m_impl->m_shader_manager.create(ResourceManager::SHADER, m_impl->m_resource_manager);
		m_impl->m_texture_manager.create(ResourceManager::TEXTURE, m_impl->m_resource_manager);
		m_impl->m_pipeline_manager.create(ResourceManager::PIPELINE, m_impl->m_resource_manager);
		m_impl->m_animation_manager.create(ResourceManager::ANIMATION, m_impl->m_resource_manager);
//		m_impl->m_culling_system = CullingSystem::create(m_impl->m_mtjd_manager);
=======
>>>>>>> 31f17f65

			virtual PluginManager& getPluginManager() override
			{
				return m_plugin_manager;
			}


<<<<<<< HEAD
	void Engine::destroy()
	{
		Timer::destroy(m_impl->m_timer);
		Timer::destroy(m_impl->m_fps_timer);
		m_impl->m_plugin_manager.destroy();
		Renderer::destroyInstance(*m_impl->m_renderer);
//		CullingSystem::destroy(*m_impl->m_culling_system);

		m_impl->m_input_system.destroy();
		m_impl->m_material_manager.destroy();
		
		if(m_impl->m_disk_file_device)
		{
			FS::FileSystem::destroy(m_impl->m_file_system);
			LUMIX_DELETE(m_impl->m_mem_file_device);
			LUMIX_DELETE(m_impl->m_disk_file_device);
		}
=======
			virtual FS::FileSystem& getFileSystem() override
			{
				return *m_file_system;
			}
>>>>>>> 31f17f65


			virtual Renderer& getRenderer() override
			{
				return *m_renderer;
			}


			virtual void update(bool is_game_running) override
			{
				if (is_game_running)
				{
					++m_fps_frame;
					if (m_fps_frame == 30)
					{
						m_fps = 30.0f / m_fps_timer->tick();
						m_fps_frame = 0;
					}
				}
				float dt = m_timer->tick();
				m_last_time_delta = dt;
				for (int i = 0; i < m_scenes.size(); ++i)
				{
					m_scenes[i]->update(dt);
				}
				if (is_game_running)
				{
					m_plugin_manager.update(dt);
					m_input_system.update(dt);
				}
			}


			virtual IPlugin* loadPlugin(const char* name) override
			{
				return m_plugin_manager.load(name);
			}


			virtual InputSystem& getInputSystem() override
			{
				return m_input_system;
			}


			virtual const char* getBasePath() const override
			{
				return m_base_path.c_str();
			}


			virtual Universe* getUniverse() const override
			{
				return m_universe;
			}

			virtual ResourceManager& getResourceManager() override
			{
				return m_resource_manager;
			}

			virtual float getFPS() const override
			{
				return m_fps;
			}


			virtual void serialize(ISerializer& serializer) override
			{
				m_universe->serialize(serializer);
				m_renderer->serialize(serializer);
				m_plugin_manager.serialize(serializer);
				for (int i = 0; i < m_scenes.size(); ++i)
				{
					m_scenes[i]->serialize(serializer);
				}
			}


			virtual void deserialize(ISerializer& serializer) override
			{
				m_universe->deserialize(serializer);
				m_renderer->deserialize(serializer);
				m_plugin_manager.deserialize(serializer);
				for (int i = 0; i < m_scenes.size(); ++i)
				{
					m_scenes[i]->deserialize(serializer);
				}
			}


			virtual float getLastTimeDelta() override
			{
				return m_last_time_delta;
			}

<<<<<<< HEAD

	RenderScene* Engine::getRenderScene() const
	{
		return m_impl->m_render_scene;
	}
=======
>>>>>>> 31f17f65

		private:
			Renderer* m_renderer;
			FS::FileSystem* m_file_system; 
			FS::MemoryFileDevice* m_mem_file_device;
			FS::DiskFileDevice* m_disk_file_device;

			ResourceManager m_resource_manager;
			MaterialManager m_material_manager;
			ModelManager	m_model_manager;
			ShaderManager	m_shader_manager;
			TextureManager	m_texture_manager;
			PipelineManager m_pipeline_manager;

			string m_base_path;
			WorldEditor* m_editor;
			PluginManager m_plugin_manager;
			Universe* m_universe;
			Array<IScene*> m_scenes;
			InputSystem m_input_system;
			Timer* m_timer;
			Timer* m_fps_timer;
			int	m_fps_frame;
			float m_fps;
			float m_last_time_delta;

		private:
			void operator=(const EngineImpl&);
	};

<<<<<<< HEAD
	MTJD::Manager& Engine::getMTJDManager() const
	{
		return m_impl->m_mtjd_manager;
	}


	//CullingSystem& Engine::getCullingSystem() const
	//{
	//	return *m_impl->m_culling_system;
	//}


	ResourceManager& Engine::getResourceManager() const
	{
		return m_impl->m_resource_manager;
	}
=======
>>>>>>> 31f17f65

	void showLogInVS(const char*, const char* message)
	{
		OutputDebugString(message);
		OutputDebugString("\n");
	}


	Engine* Engine::create(const char* base_path, FS::FileSystem* file_system, WorldEditor* editor)
	{
		g_log_info.getCallback().bind<showLogInVS>();
		g_log_warning.getCallback().bind<showLogInVS>();
		g_log_error.getCallback().bind<showLogInVS>();

		EngineImpl* engine = LUMIX_NEW(EngineImpl)(base_path, file_system, editor);
		if (!engine->create())
		{
			LUMIX_DELETE(engine);
			return NULL;
		}
		return engine;
	}


	void Engine::destroy(Engine* engine)
	{
		LUMIX_DELETE(engine);
	}


} // ~namespace Lumix<|MERGE_RESOLUTION|>--- conflicted
+++ resolved
@@ -1,12 +1,7 @@
 #include "core/lumix.h"
 #include "engine/engine.h"
 
-<<<<<<< HEAD
-#include "animation/animation.h"
-#include "animation/animation_system.h"
-
-=======
->>>>>>> 31f17f65
+
 #include "core/crc32.h"
 #include "core/input_system.h"
 #include "core/log.h"
@@ -39,38 +34,6 @@
 
 	class EngineImpl : public Engine
 	{
-<<<<<<< HEAD
-		EngineImpl(Engine& engine) : m_owner(engine) {}
-		~EngineImpl();
-		bool create(const char* base_path, Engine& owner);
-
-		Renderer* m_renderer;
-		FS::FileSystem* m_file_system; 
-		FS::MemoryFileDevice* m_mem_file_device;
-		FS::DiskFileDevice* m_disk_file_device;
-
-		ResourceManager m_resource_manager;
-		MaterialManager m_material_manager;
-		ModelManager	m_model_manager;
-		ShaderManager	m_shader_manager;
-		TextureManager	m_texture_manager;
-		PipelineManager m_pipeline_manager;
-		AnimationManager m_animation_manager;
-		MTJD::Manager	m_mtjd_manager;
-//		CullingSystem*	m_culling_system;
-
-		string m_base_path;
-		WorldEditor* m_editor_server;
-		PluginManager m_plugin_manager;
-		Universe* m_universe;
-		RenderScene* m_render_scene;
-		InputSystem m_input_system;
-		Engine& m_owner;
-		Timer* m_timer;
-		Timer* m_fps_timer;
-		int	m_fps_frame;
-		float m_fps;
-=======
 		public:
 			EngineImpl(const char* base_path, FS::FileSystem* file_system, WorldEditor* world_editor)
 			{
@@ -93,6 +56,8 @@
 					m_mem_file_device = NULL;
 					m_disk_file_device = NULL;
 				}
+		MTJD::Manager	m_mtjd_manager;
+//		CullingSystem*	m_culling_system;
 
 				m_resource_manager.create(*m_file_system);
 				m_material_manager.create(ResourceManager::MATERIAL, m_resource_manager);
@@ -107,7 +72,6 @@
 				m_universe = 0;
 				m_base_path = base_path;
 			}
->>>>>>> 31f17f65
 
 			bool create()
 			{
@@ -193,6 +157,7 @@
 				return m_scenes;
 			}
 
+//		m_impl->m_culling_system = CullingSystem::create(m_impl->m_mtjd_manager);
 
 			virtual void destroyUniverse() override
 			{
@@ -214,17 +179,6 @@
 				return m_editor;
 			}
 
-<<<<<<< HEAD
-		m_impl->m_resource_manager.create(*m_impl->m_file_system);
-		m_impl->m_material_manager.create(ResourceManager::MATERIAL, m_impl->m_resource_manager);
-		m_impl->m_model_manager.create(ResourceManager::MODEL, m_impl->m_resource_manager);
-		m_impl->m_shader_manager.create(ResourceManager::SHADER, m_impl->m_resource_manager);
-		m_impl->m_texture_manager.create(ResourceManager::TEXTURE, m_impl->m_resource_manager);
-		m_impl->m_pipeline_manager.create(ResourceManager::PIPELINE, m_impl->m_resource_manager);
-		m_impl->m_animation_manager.create(ResourceManager::ANIMATION, m_impl->m_resource_manager);
-//		m_impl->m_culling_system = CullingSystem::create(m_impl->m_mtjd_manager);
-=======
->>>>>>> 31f17f65
 
 			virtual PluginManager& getPluginManager() override
 			{
@@ -232,30 +186,10 @@
 			}
 
 
-<<<<<<< HEAD
-	void Engine::destroy()
-	{
-		Timer::destroy(m_impl->m_timer);
-		Timer::destroy(m_impl->m_fps_timer);
-		m_impl->m_plugin_manager.destroy();
-		Renderer::destroyInstance(*m_impl->m_renderer);
-//		CullingSystem::destroy(*m_impl->m_culling_system);
-
-		m_impl->m_input_system.destroy();
-		m_impl->m_material_manager.destroy();
-		
-		if(m_impl->m_disk_file_device)
-		{
-			FS::FileSystem::destroy(m_impl->m_file_system);
-			LUMIX_DELETE(m_impl->m_mem_file_device);
-			LUMIX_DELETE(m_impl->m_disk_file_device);
-		}
-=======
 			virtual FS::FileSystem& getFileSystem() override
 			{
 				return *m_file_system;
 			}
->>>>>>> 31f17f65
 
 
 			virtual Renderer& getRenderer() override
@@ -352,14 +286,6 @@
 				return m_last_time_delta;
 			}
 
-<<<<<<< HEAD
-
-	RenderScene* Engine::getRenderScene() const
-	{
-		return m_impl->m_render_scene;
-	}
-=======
->>>>>>> 31f17f65
 
 		private:
 			Renderer* m_renderer;
@@ -390,25 +316,6 @@
 			void operator=(const EngineImpl&);
 	};
 
-<<<<<<< HEAD
-	MTJD::Manager& Engine::getMTJDManager() const
-	{
-		return m_impl->m_mtjd_manager;
-	}
-
-
-	//CullingSystem& Engine::getCullingSystem() const
-	//{
-	//	return *m_impl->m_culling_system;
-	//}
-
-
-	ResourceManager& Engine::getResourceManager() const
-	{
-		return m_impl->m_resource_manager;
-	}
-=======
->>>>>>> 31f17f65
 
 	void showLogInVS(const char*, const char* message)
 	{
