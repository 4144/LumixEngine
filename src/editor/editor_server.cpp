--- conflicted
+++ resolved
@@ -1,1252 +1,1238 @@
-#include "editor_server.h"
-
-#include <gl/GL.h>
-
-#include "core/array.h"
-#include "core/blob.h"
-#include "core/crc32.h"
-<<<<<<< HEAD
-#include "core/file_system.h"
-#include "core/memory_file_device.h"
-#include "core/disk_file_device.h"
-#include "core/tcp_file_device.h"
-#include "core/tcp_file_server.h"
-#include "core/ifile.h"
-#include "core/input_system.h"
-=======
-#include "core/fs/file_system.h"
-#include "core/fs/memory_file_device.h"
-#include "core/fs/disk_file_device.h"
-#include "core/fs/tcp_file_device.h"
-#include "core/fs/tcp_file_server.h"
-#include "core/fs/ifile.h"
->>>>>>> 009d0f54
-#include "core/json_serializer.h"
-#include "core/log.h"
-#include "core/map.h"
-#include "core/matrix.h"
-<<<<<<< HEAD
-#include "core/memory_file_device.h"
-#include "core/mutex.h"
-#include "core/task.h"
-#include "core/tcp_acceptor.h"
-#include "core/tcp_stream.h"
-=======
-#include "core/array.h"
-#include "core/array.h"
->>>>>>> 009d0f54
-#include "editor/editor_icon.h"
-#include "editor/gizmo.h"
-#include "editor/property_descriptor.h"
-#include "engine/engine.h"
-#include "engine/iplugin.h"
-#include "engine/plugin_manager.h"
-#include "graphics/irender_device.h"
-#include "graphics/model.h"
-#include "graphics/pipeline.h"
-#include "graphics/renderer.h"
-#include "script/script_system.h"
-#include "universe/component_event.h"
-#include "universe/entity_destroyed_event.h"
-#include "universe/entity_moved_event.h"
-#include "universe/universe.h"
-
-
-namespace Lux
-{
-
-
-struct EditorIconHit
-{
-	EditorIcon* m_icon;
-	float m_t;
-};
-
-
-struct ClientMessageType
-{
-	enum 
-	{
-		POINTER_DOWN = 1,
-		POINTER_MOVE,
-		POINTER_UP,
-		PROPERTY_SET,
-		MOVE_CAMERA,			// 5
-		SAVE,
-		LOAD,
-		ADD_COMPONENT = 8,
-		GET_PROPERTIES = 9,
-		REMOVE_COMPONENT = 10,
-		ADD_ENTITY,				// 11
-		TOGGLE_GAME_MODE,		// 12
-		GET_POSITION,			// 13
-		SET_POSITION,			// 14
-		REMOVE_ENTITY,			// 15
-		SET_EDIT_MODE,			// 16
-								// 17
-								// 18
-		NEW_UNIVERSE = 19,		// 19
-		LOOK_AT_SELECTED = 20,	// 20
-		STOP_GAME_MODE,			// 21
-	};
-};
-
-
-struct ServerMessageType
-{
-	enum
-	{
-		ENTITY_SELECTED = 1,
-		PROPERTY_LIST = 2,
-		ENTITY_POSITION = 3,
-		LOG_MESSAGE = 4,
-	};
-};
-
-
-
-struct MouseButton
-{
-	enum Value
-	{
-		LEFT,
-		MIDDLE,
-		RIGHT
-	};
-};
-
-
-class MessageTask : public MT::Task
-{
-	public:
-		virtual int task() override;
-
-		struct EditorServerImpl* m_server;
-		Net::TCPAcceptor m_acceptor;
-		Net::TCPStream* m_stream;
-		bool m_is_finished;
-};
-
-
-
-struct EditorServerImpl
-{
-	public:
-		struct MouseMode
-		{
-			enum Value
-			{
-				NONE,
-				SELECT,
-				NAVIGATE,
-				TRANSFORM
-			};
-		};
-
-		EditorServerImpl();
-
-		bool create(HWND hwnd, HWND game_hwnd, const char* base_path);
-		void destroy();
-		void onPointerDown(int x, int y, MouseButton::Value button);
-		void onPointerMove(int x, int y, int relx, int rely);
-		void onPointerUp(int x, int y, MouseButton::Value button);
-		void selectEntity(Entity e);
-		void navigate(float forward, float right, int fast);
-		void writeString(const char* str);
-		void setProperty(void* data, int size);
-		void createUniverse(bool create_scene);
-		void renderIcons(IRenderDevice& render_device);
-		void renderScene(IRenderDevice& render_device);
-		void renderPhysics();
-		void save(const char path[]);
-		void load(const char path[]);
-		void loadMap(FS::IFile* file, bool success, FS::FileSystem& fs);
-		void addComponent(uint32_t type_crc);
-		void sendComponent(uint32_t type_crc);
-		void removeComponent(uint32_t type_crc);
-		void sendEntityPosition(int uid);
-		void setEntityPosition(int uid, float* pos);
-		void addEntity();
-		void removeEntity();
-		void toggleGameMode();
-		void stopGameMode();
-		void lookAtSelected();
-		void newUniverse();
-		void logMessage(int32_t type, const char* system, const char* msg);
-		Entity& getSelectedEntity() { return m_selected_entity; }
-		bool isGameMode() const { return m_is_game_mode; }
-		void save(FS::IFile& file);
-		void load(FS::IFile& file);
-		void onMessage(void* msgptr, int size);
-		EditorIconHit raycastEditorIcons(const Vec3& origin, const Vec3& dir);
-
-		const IPropertyDescriptor& getPropertyDescriptor(uint32_t type, uint32_t name_hash);
-		void registerProperties();
-		void rotateCamera(int x, int y);
-		void onEvent(Event& evt);
-		void onComponentEvent(Event& e);
-		void destroyUniverse();
-		bool loadPlugin(const char* plugin_name);
-		void onLogInfo(const char* system, const char* message);
-		void onLogWarning(const char* system, const char* message);
-		void onLogError(const char* system, const char* message);
-		void sendMessage(const uint8_t* data, int32_t length);
-
-		MT::Mutex m_universe_mutex;
-		MT::Mutex m_send_mutex;
-		Gizmo m_gizmo;
-		Entity m_selected_entity;
-		Blob m_stream;
-		map<uint32_t, Array<IPropertyDescriptor*> > m_component_properties;
-		map<uint32_t, IPlugin*> m_creators;
-		MouseMode::Value m_mouse_mode;
-		Array<EditorIcon*> m_editor_icons;
-		HGLRC m_hglrc;
-		HGLRC m_game_hglrc;
-		bool m_is_game_mode;
-		FS::IFile* m_game_mode_file;
-		MessageTask* m_message_task;
-		Engine m_engine;
-		EditorServer* m_owner;
-		Entity m_camera;
-
-		FS::FileSystem* m_file_system;
-		FS::TCPFileServer m_tpc_file_server;
-		FS::DiskFileDevice m_disk_file_device;
-		FS::MemoryFileDevice m_mem_file_device;
-		FS::TCPFileDevice m_tcp_file_device;
-		IRenderDevice* m_edit_view_render_device;
-};
-
-
-static const uint32_t renderable_type = crc32("renderable");
-static const uint32_t camera_type = crc32("camera");
-static const uint32_t light_type = crc32("light");
-static const uint32_t script_type = crc32("script");
-static const uint32_t animable_type = crc32("animable");
-
-
-void EditorServer::render(IRenderDevice& render_device)
-{
-	m_impl->renderScene(render_device);
-}
-
-
-void EditorServer::renderIcons(IRenderDevice& render_device)
-{
-	m_impl->renderIcons(render_device);
-}
-
-
-
-Engine& EditorServer::getEngine()
-{
-	return m_impl->m_engine;
-}
-
-
-void EditorServer::registerProperty(const char* component_type, IPropertyDescriptor* descriptor)
-{
-	ASSERT(descriptor);
-	m_impl->m_component_properties[crc32(component_type)].push(descriptor);
-}
-
-
-void EditorServer::registerCreator(uint32_t type, IPlugin& creator)
-{
-	m_impl->m_creators.insert(type, &creator);
-}
-
-
-void EditorServer::tick()
-{
-	if(m_impl->m_is_game_mode)
-	{
-		m_impl->m_engine.update();
-	}
-	m_impl->m_engine.getFileSystem().updateAsyncTransactions();
-}
-
-
-bool EditorServer::create(HWND hwnd, HWND game_hwnd, const char* base_path)
-{
-	m_impl = LUX_NEW(EditorServerImpl)();
-	m_impl->m_owner = this;
-	
-	if(!m_impl->create(hwnd, game_hwnd, base_path))
-	{
-		LUX_DELETE(m_impl);
-		m_impl = NULL;
-		return false;
-	}
-
-	return true;
-}
-
-
-void EditorServer::destroy()
-{
-	if (m_impl)
-	{
-		m_impl->destroy();
-		LUX_DELETE(m_impl);
-		m_impl = NULL;
-	}
-}
-
-
-void EditorServerImpl::registerProperties()
-{
-	m_component_properties[camera_type].push(LUX_NEW(PropertyDescriptor<Renderer>)(crc32("priority"), &Renderer::getCameraPriority, &Renderer::setCameraPriority));
-	m_component_properties[camera_type].push(LUX_NEW(PropertyDescriptor<Renderer>)(crc32("fov"), &Renderer::getCameraFOV, &Renderer::setCameraFOV));
-	m_component_properties[camera_type].push(LUX_NEW(PropertyDescriptor<Renderer>)(crc32("near"), &Renderer::getCameraNearPlane, &Renderer::setCameraNearPlane));
-	m_component_properties[camera_type].push(LUX_NEW(PropertyDescriptor<Renderer>)(crc32("far"), &Renderer::getCameraFarPlane, &Renderer::setCameraFarPlane));
-	m_component_properties[renderable_type].push(LUX_NEW(PropertyDescriptor<Renderer>)(crc32("source"), &Renderer::getRenderablePath, &Renderer::setRenderablePath, IPropertyDescriptor::FILE));
-	/*m_component_properties[renderable_type].push(LUX_NEW(PropertyDescriptor<Renderer>)(crc32("visible"), &Renderer::getVisible, &Renderer::setVisible));
-	m_component_properties[renderable_type].push(LUX_NEW(PropertyDescriptor<Renderer>)(crc32("cast shadows"), &Renderer::getCastShadows, &Renderer::setCastShadows));
-	m_component_properties[point_light_type].push(LUX_NEW(PropertyDescriptor<Renderer>)(crc32("fov"), &Renderer::getLightFov, &Renderer::setLightFov));
-	m_component_properties[point_light_type].push(LUX_NEW(PropertyDescriptor<Renderer>)(crc32("radius"), &Renderer::getLightRadius, &Renderer::setLightRadius));
-	*/m_component_properties[script_type].push(LUX_NEW(PropertyDescriptor<ScriptSystem>)(crc32("source"), &ScriptSystem::getScriptPath, &ScriptSystem::setScriptPath, IPropertyDescriptor::FILE));
-}
-
-
-EditorIconHit EditorServerImpl::raycastEditorIcons(const Vec3& origin, const Vec3& dir)
-{
-	EditorIconHit hit;
-	hit.m_t = -1;
-	for (int i = 0, c = m_editor_icons.size(); i < c;  ++i)
-	{
-		float t = m_editor_icons[i]->hit(origin, dir);
-		if (t >= 0)
-		{
-			hit.m_icon = m_editor_icons[i];
-			hit.m_t = t;
-			return hit;
-		}
-	}
-	return hit;
-}
-
-
-void EditorServerImpl::onPointerDown(int x, int y, MouseButton::Value button)
-{
-	if(button == MouseButton::RIGHT)
-	{
-		m_mouse_mode = EditorServerImpl::MouseMode::NAVIGATE;
-	}
-	else if(button == MouseButton::LEFT)
-	{
-		Vec3 origin, dir;
-		Component camera_cmp = m_camera.getComponent(camera_type);
-		m_engine.getRenderer().getRay(camera_cmp, (float)x, (float)y, origin, dir);
-		RayCastModelHit hit = m_engine.getRenderer().castRay(origin, dir);
-		RayCastModelHit gizmo_hit = m_gizmo.castRay(origin, dir);
-		EditorIconHit icon_hit = raycastEditorIcons(origin, dir);
-		if (gizmo_hit.m_is_hit && (icon_hit.m_t < 0 || gizmo_hit.m_t < icon_hit.m_t))
-		{
-			if (m_selected_entity.isValid())
-			{
-				m_mouse_mode = EditorServerImpl::MouseMode::TRANSFORM;
-				if (gizmo_hit.m_mesh->getNameHash() == crc32("x_axis"))
-				{
-					m_gizmo.startTransform(camera_cmp, x, y, Gizmo::TransformMode::X);
-				}
-				else if (gizmo_hit.m_mesh->getNameHash() == crc32("y_axis"))
-				{
-					m_gizmo.startTransform(camera_cmp, x, y, Gizmo::TransformMode::Y);
-				}
-				else
-				{
-					m_gizmo.startTransform(camera_cmp, x, y, Gizmo::TransformMode::Z);
-				}
-			}
-		}
-		else if (icon_hit.m_t >= 0)
-		{
-			selectEntity(icon_hit.m_icon->getEntity());
-		}
-		else if(hit.m_is_hit)
-		{
-			selectEntity(hit.m_renderable.entity);
-			m_mouse_mode = EditorServerImpl::MouseMode::TRANSFORM;
-			m_gizmo.startTransform(m_camera.getComponent(camera_type), x, y, Gizmo::TransformMode::CAMERA_XZ);
-		}
-	}
-}
-
-
-void EditorServerImpl::onPointerMove(int x, int y, int relx, int rely)
-{
-	switch(m_mouse_mode)
-	{
-		case EditorServerImpl::MouseMode::NAVIGATE:
-			{
-				rotateCamera(relx, rely);
-			}
-			break;
-		case EditorServerImpl::MouseMode::TRANSFORM:
-			{
-				
-				Gizmo::TransformOperation tmode = GetKeyState(VK_MENU) & 0x8000 ? Gizmo::TransformOperation::ROTATE : Gizmo::TransformOperation::TRANSLATE;
-				int flags = GetKeyState(VK_LCONTROL) & 0x8000 ? Gizmo::Flags::FIXED_STEP : 0;
-				m_gizmo.transform(m_camera.getComponent(camera_type), tmode, x, y, relx, rely, flags);
-			}
-			break;
-	}
-}
-
-
-void EditorServerImpl::onPointerUp(int, int, MouseButton::Value)
-{
-	m_mouse_mode = EditorServerImpl::MouseMode::NONE;
-}
-
-
-void EditorServerImpl::save(const char path[])
-{
-	g_log_info.log("editor server", "saving universe %s...", path);
-	FS::FileSystem& fs = m_engine.getFileSystem();
-	FS::IFile* file = fs.open(fs.getDefaultDevice(), path, FS::Mode::OPEN_OR_CREATE | FS::Mode::WRITE);
-	save(*file);
-	fs.close(file);
-}
-
-
-void EditorServerImpl::save(FS::IFile& file)
-{
-	JsonSerializer serializer(file, JsonSerializer::WRITE);
-	m_engine.serialize(serializer);
-	g_log_info.log("editor server", "universe saved");
-}
-
-
-void EditorServerImpl::addEntity()
-{
-	Entity e = m_engine.getUniverse()->createEntity();
-	e.setPosition(m_camera.getPosition() + m_camera.getRotation() * Vec3(0, 0, -2));
-	selectEntity(e);
-	EditorIcon* er = LUX_NEW(EditorIcon)();
-	er->create(m_engine.getRenderer(), m_selected_entity, Component::INVALID);
-	m_editor_icons.push(er);
-}
-
-
-int MessageTask::task()
-{
-	m_is_finished = false;
-	m_acceptor.start("127.0.0.1", 10013);
-	m_stream = m_acceptor.accept();
-	Array<uint8_t> data;
-	data.resize(5);
-	while(!m_is_finished)
-	{
-		if(m_stream->read(&data[0], 5))
-		{
-			int length = *(int*)&data[0];
-			if(length > 0)
-			{
-				data.resize(length);
-				m_stream->read(&data[0], length);
-				MT::Lock lock(m_server->m_universe_mutex);
-				m_server->onMessage(&data[0], data.size());
-			}
-		}
-	}
-	return 1;
-}
-
-
-void EditorServerImpl::toggleGameMode()
-{
-	if(m_is_game_mode)
-	{
-		stopGameMode();
-	}
-	else
-	{
-		m_game_mode_file = m_engine.getFileSystem().open("memory", "", FS::Mode::WRITE);
-		save(*m_game_mode_file);
-		m_engine.getScriptSystem().start();
-		m_is_game_mode = true;
-	}
-}
-
-
-void EditorServerImpl::stopGameMode()
-{
-	m_is_game_mode = false;
-	m_engine.getScriptSystem().stop();
-	m_game_mode_file->seek(FS::SeekMode::BEGIN, 0);
-	load(*m_game_mode_file);
-	m_engine.getFileSystem().close(m_game_mode_file);
-	m_game_mode_file = NULL;
-}
-
-
-void EditorServerImpl::sendComponent(uint32_t type_crc)
-{
-	if(m_selected_entity.isValid())
-	{
-		m_stream.flush();
-		m_stream.write(ServerMessageType::PROPERTY_LIST);
-		const Entity::ComponentList& cmps = m_selected_entity.getComponents();
-		for(int i = 0; i < cmps.size(); ++i)
-		{
-			if(cmps[i].type == type_crc)
-			{
-				Array<IPropertyDescriptor*>& props = m_component_properties[cmps[i].type];
-				m_stream.write(props.size());
-				m_stream.write(type_crc);
-				for(int j = 0; j < props.size(); ++j)
-				{
-					m_stream.write(props[j]->getNameHash());
-					props[j]->get(cmps[i], m_stream);
-				}
-				break;
-			}
-		}
-		sendMessage(m_stream.getBuffer(), m_stream.getBufferSize());
-	}
-}
-
-
-void EditorServerImpl::setEntityPosition(int uid, float* pos)
-{
-	Entity e(m_engine.getUniverse(), uid);
-	e.setPosition(pos[0], pos[1], pos[2]);
-}
-
-
-void EditorServerImpl::sendEntityPosition(int uid)
-{
-	Entity entity(m_engine.getUniverse(), uid);
-	if(entity.isValid())
-	{
-		m_stream.flush();
-		m_stream.write(ServerMessageType::ENTITY_POSITION);
-		m_stream.write(entity.index);
-		m_stream.write(entity.getPosition().x);
-		m_stream.write(entity.getPosition().y);
-		m_stream.write(entity.getPosition().z);
-		sendMessage(m_stream.getBuffer(), m_stream.getBufferSize());
-	}
-}
-
-
-void EditorServerImpl::addComponent(uint32_t type_crc)
-{
-	if(m_selected_entity.isValid())
-	{
-		const Entity::ComponentList& cmps = m_selected_entity.getComponents();
-		for(int i = 0; i < cmps.size(); ++i)
-		{
-			if(cmps[i].type == type_crc)
-			{
-				return;
-			}
-		}
-
-		IPlugin* plugin = 0;
-		if(m_creators.find(type_crc, plugin))
-		{
-			plugin->createComponent(type_crc, m_selected_entity);
-		}
-		else if(type_crc == renderable_type)
-		{
-			m_engine.getRenderer().createComponent(renderable_type, m_selected_entity);
-		}
-		else if(type_crc == light_type)
-		{
-			m_engine.getRenderer().createComponent(light_type, m_selected_entity);
-		}
-		else if(type_crc == script_type)
-		{
-			m_engine.getScriptSystem().createScript(m_selected_entity);
-		}
-		else if (type_crc == camera_type)
-		{
-			m_engine.getRenderer().createComponent(camera_type, m_selected_entity);
-		}
-		else
-		{
-			ASSERT(false);
-		}
-		selectEntity(m_selected_entity);
-	}
-}
-
-
-void EditorServerImpl::lookAtSelected()
-{
-	/*if(m_selected_entity.isValid())
-	{
-		Vec3 dir = m_camera_rot * Vec3(0, 0, 1);
-		m_camera_pos = m_selected_entity.getPosition() + dir * 10;
-		Matrix mtx;
-		m_camera_rot.toMatrix(mtx);
-		mtx.setTranslation(m_camera_pos);
-		m_engine.getRenderer().setCameraMatrix(mtx);
-	}*/
-}
-
-
-void EditorServerImpl::removeEntity()
-{
-	m_engine.getUniverse()->destroyEntity(m_selected_entity);
-	selectEntity(Lux::Entity::INVALID);
-}
-
-
-void EditorServerImpl::removeComponent(uint32_t)
-{
-	/*const Entity::ComponentList& cmps = m_selected_entity.getComponents();
-	Component cmp;
-	for(int i = 0; i < cmps.size(); ++i)
-	{
-		if(cmps[i].type == type_crc)
-		{
-			cmp = cmps[i];
-			break;
-		}
-	}
-	if(type_crc == renderable_type)
-	{
-		m_engine.getRenderer().destroyRenderable(cmp);
-	}
-	else if(type_crc == point_light_type)
-	{
-		m_engine.getRenderer().destroyPointLight(cmp);
-	}
-	else
-	{
-		ASSERT(false);
-	}
-	selectEntity(m_selected_entity);*/
-}
-
-void EditorServerImpl::load(const char path[])
-{
-	g_log_info.log("editor server", "loading universe %s...", path);
-	FS::FileSystem& fs = m_engine.getFileSystem();
-	FS::ReadCallback file_read_cb;
-	file_read_cb.bind<EditorServerImpl, &EditorServerImpl::loadMap>(this);
-	fs.openAsync(fs.getDefaultDevice(), path, FS::Mode::OPEN | FS::Mode::READ, file_read_cb);
-}
-
-void EditorServerImpl::loadMap(FS::IFile* file, bool success, FS::FileSystem& fs)
-{
-	ASSERT(success);
-	if(success)
-	{
-		load(*file);
-	}
-
-	fs.close(file);
-}
-
-void EditorServerImpl::newUniverse()
-{
-	destroyUniverse();
-	createUniverse(false);
-	g_log_info.log("editor server", "universe created");
-}
-
-
-void EditorServerImpl::load(FS::IFile& file)
-{
-	g_log_info.log("editor server", "parsing universe...");
-	destroyUniverse();
-	createUniverse(false);
-	JsonSerializer serializer(file, JsonSerializer::READ);
-	m_engine.deserialize(serializer);
-	g_log_info.log("editor server", "universe parsed");
-}
-
-
-HGLRC createGLContext(HWND hwnd[], int count)
-{
-	ASSERT(count > 0);
-	HDC hdc;
-	hdc = GetDC(hwnd[0]);
-	ASSERT(hdc != NULL);
-	if (hdc == NULL)
-	{
-		g_log_error.log("renderer", "Could not get the device context");
-		return NULL;
-	}
-	PIXELFORMATDESCRIPTOR pfd = 
-	{ 
-		sizeof(PIXELFORMATDESCRIPTOR),  //  size of this pfd  
-		1,                     // version number  
-		PFD_DRAW_TO_WINDOW |   // support window  
-		PFD_SUPPORT_OPENGL |   // support OpenGL  
-		PFD_DOUBLEBUFFER,      // double buffered  
-		PFD_TYPE_RGBA,         // RGBA type  
-		24,                    // 24-bit color depth  
-		0, 0, 0, 0, 0, 0,      // color bits ignored  
-		0,                     // no alpha buffer  
-		0,                     // shift bit ignored  
-		0,                     // no accumulation buffer  
-		0, 0, 0, 0,            // accum bits ignored  
-		32,                    // 32-bit z-buffer      
-		0,                     // no stencil buffer  
-		0,                     // no auxiliary buffer  
-		PFD_MAIN_PLANE,        // main layer  
-		0,                     // reserved  
-		0, 0, 0                // layer masks ignored  
-	}; 
-	int pixelformat = ChoosePixelFormat(hdc, &pfd);
-	if (pixelformat == 0)
-	{
-		ASSERT(false);
-		g_log_error.log("renderer", "Could not choose a pixel format");
-		return NULL;
-	}
-	BOOL success = SetPixelFormat(hdc, pixelformat, &pfd);
-	if (success == FALSE)
-	{
-		ASSERT(false);
-		g_log_error.log("renderer", "Could not set a pixel format");
-		return NULL;
-	}
-	for (int i = 1; i < count; ++i)
-	{
-		if (hwnd[i])
-		{
-			HDC hdc2 = GetDC(hwnd[i]);
-			if (hdc2 == NULL)
-			{
-				ASSERT(false);
-				g_log_error.log("renderer", "Could not get the device context");
-				return NULL;
-			}
-			BOOL success = SetPixelFormat(hdc2, pixelformat, &pfd);
-			if (success == FALSE)
-			{
-				ASSERT(false);
-				g_log_error.log("renderer", "Could not set a pixel format");
-				return NULL;
-			}
-		}
-	}
-	HGLRC hglrc = wglCreateContext(hdc);
-	if (hglrc == NULL)
-	{
-		ASSERT(false);
-		g_log_error.log("renderer", "Could not create an opengl context");
-		return NULL;
-	}
-	success = wglMakeCurrent(hdc, hglrc);
-	if (success == FALSE)
-	{
-		ASSERT(false);
-		g_log_error.log("renderer", "Could not make the opengl context current rendering context");
-		return NULL;
-	}
-	glPushAttrib(GL_ALL_ATTRIB_BITS);
-	return hglrc;
-}
-
-
-bool EditorServerImpl::create(HWND hwnd, HWND game_hwnd, const char* base_path)
-{
-	m_message_task = LUX_NEW(MessageTask)();
-	m_message_task->m_server = this;
-	m_message_task->m_stream = NULL;
-	m_message_task->create("Message Task");
-	m_message_task->run();
-
-	m_file_system = FS::FileSystem::create();
-	m_tpc_file_server.start(base_path);
-
-	m_tcp_file_device.connect("127.0.0.1", 10001);
-
-	m_file_system->mount(&m_mem_file_device);
-	m_file_system->mount(&m_disk_file_device);
-	m_file_system->mount(&m_tcp_file_device);
-
-	m_file_system->setDefaultDevice("memory:tcp");
-	m_file_system->setSaveGameDevice("memory:tcp");
-	
-	if(hwnd)
-	{
-		HWND hwnds[] = { hwnd, game_hwnd };
-		m_hglrc = createGLContext(hwnds, 2);
-	}
-
-	g_log_info.getCallback().bind<EditorServerImpl, &EditorServerImpl::onLogInfo>(this);
-	g_log_warning.getCallback().bind<EditorServerImpl, &EditorServerImpl::onLogWarning>(this);
-	g_log_error.getCallback().bind<EditorServerImpl, &EditorServerImpl::onLogError>(this);
-
-	if(!m_engine.create(base_path, m_file_system, m_owner))
-	{
-		return false;
-	}
-
-	//glPopAttrib();
-	
-	/*if(!m_engine.loadPlugin("physics.dll"))
-	{
-		g_log_info.log("plugins", "physics plugin has not been loaded");
-	}
-	/*if(!m_engine.loadPlugin("navigation.dll"))
-	{
-		g_log_info.log("plugins", "navigation plugin has not been loaded");
-	}*/
-
-	registerProperties();
-	createUniverse(true);
-
-	return true;
-}
-
-
-Gizmo& EditorServer::getGizmo()
-{
-	return m_impl->m_gizmo;
-}
-
-
-FS::TCPFileServer& EditorServer::getTCPFileServer()
-{
-	return m_impl->m_tpc_file_server;
-}
-
-
-HGLRC EditorServer::getHGLRC()
-{
-	return m_impl->m_hglrc;
-}
-
-
-Component EditorServer::getEditCamera() const
-{
-	return m_impl->m_camera.getComponent(camera_type);
-}
-
-
-void EditorServerImpl::destroy()
-{
-	m_message_task->m_is_finished = true;
-	LUX_DELETE(m_message_task->m_stream);
-	m_message_task->destroy();
-
-	destroyUniverse();
-	m_engine.destroy();
-	g_log_info.getCallback().unbind<EditorServerImpl, &EditorServerImpl::onLogInfo>(this);
-	g_log_warning.getCallback().unbind<EditorServerImpl, &EditorServerImpl::onLogWarning>(this);
-	g_log_error.getCallback().unbind<EditorServerImpl, &EditorServerImpl::onLogError>(this);
-
-	m_tcp_file_device.disconnect();
-	m_tpc_file_server.stop();
-	FS::FileSystem::destroy(m_file_system);
-}
-
-
-void EditorServerImpl::onLogInfo(const char* system, const char* message)
-{
-	logMessage(0, system, message);
-}
-
-
-void EditorServerImpl::onLogWarning(const char* system, const char* message)
-{
-	logMessage(1, system, message);
-}
-
-
-void EditorServerImpl::onLogError(const char* system, const char* message)
-{
-	logMessage(2, system, message);
-}
-
-
-void EditorServerImpl::sendMessage(const uint8_t* data, int32_t length)
-{
-	if(m_message_task->m_stream)
-	{
-		MT::Lock lock(m_send_mutex);
-		const uint32_t guard = 0x12345678;
-		m_message_task->m_stream->write(length);
-		m_message_task->m_stream->write(guard);
-		m_message_task->m_stream->write(data, length);
-	}
-}
-
-
-void EditorServerImpl::renderIcons(IRenderDevice& render_device)
-{
-	for(int i = 0, c = m_editor_icons.size(); i < c; ++i)
-	{
-		m_editor_icons[i]->render(&m_engine.getRenderer(), render_device);
-	}
-
-}
-
-void EditorServerImpl::renderScene(IRenderDevice& render_device)
-{
-	m_engine.getRenderer().render(render_device);
-}
-
-
-void EditorServerImpl::renderPhysics()
-{
-	ASSERT(false);
-	/*glMatrixMode(GL_PROJECTION);
-	float proj[16];
-	h3dGetCameraProjMat(m_engine.getRenderer().getRawCameraNode(), proj);
-	glLoadMatrixf(proj);
-		
-	glMatrixMode(GL_MODELVIEW);
-	
-	Matrix mtx;
-	m_engine.getRenderer().getCameraMatrix(mtx);
-	mtx.fastInverse();
-	glLoadMatrixf(&mtx.m11);
-
-	glViewport(0, 0, m_engine.getRenderer().getWidth(), m_engine.getRenderer().getHeight());
-
-	glEnable(GL_DEPTH_TEST);
-	glDisable(GL_CULL_FACE);
-	glDisable(GL_TEXTURE_2D);
-	glDisable(GL_BLEND);
-
-	glDisableClientState(GL_VERTEX_ARRAY);
-	glDisableClientState(GL_COLOR_ARRAY);
-	glDisableClientState(GL_NORMAL_ARRAY);
-	glDisableClientState(GL_TEXTURE_COORD_ARRAY);
-
-	IPlugin* physics = m_engine.getPluginManager().getPlugin("physics");
-	if(physics)
-	{
-		physics->sendMessage("render");
-	}
-	/*m_physics_scene->getRawScene()->getNbActors(physx::PxActorTypeSelectionFlag::eRIGID_STATIC);
-	const physx::PxRenderBuffer& rb = m_physics_scene->getRawScene()->getRenderBuffer();
-	const physx::PxU32 numLines = rb.getNbLines();
-	const physx::PxU32 numPoints = rb.getNbPoints();
-	const physx::PxU32 numTri = rb.getNbTriangles();
-	if(numLines)
-	{
-		glBegin(GL_LINES);
-		const physx::PxDebugLine* PX_RESTRICT lines = rb.getLines();
-		for(physx::PxU32 i=0; i<numLines; i++)
-		{
-			const physx::PxDebugLine& line = lines[i];
-			glColor3f(1, 1, 1);				
-			glVertex3fv((GLfloat*)&line.pos0);
-			glVertex3fv((GLfloat*)&line.pos1);
-		}
-		glEnd();
-	}*/
-}
-
-
-EditorServerImpl::EditorServerImpl()
-	: m_universe_mutex(false)
-	, m_send_mutex(false)
-{
-	m_is_game_mode = false;
-	m_selected_entity = Entity::INVALID;
-	m_edit_view_render_device = NULL;
-}
-
-
-void EditorServerImpl::navigate(float forward, float right, int fast)
-{
-	float navigation_speed = (fast ? 0.4f : 0.1f);
-	Vec3 pos = m_camera.getPosition();
-	Quat rot = m_camera.getRotation();;
-	pos += rot * Vec3(0, 0, -1) * forward * navigation_speed;
-	pos += rot * Vec3(1, 0, 0) * right * navigation_speed;
-	m_camera.setPosition(pos);
-}
-
-
-const IPropertyDescriptor& EditorServerImpl::getPropertyDescriptor(uint32_t type, uint32_t name_hash)
-{
-	Array<IPropertyDescriptor*>& props = m_component_properties[type];
-	for(int i = 0; i < props.size(); ++i)
-	{
-		if(props[i]->getNameHash() == name_hash)
-		{
-			return *props[i];
-		}
-	}
-	ASSERT(false);
-	return *m_component_properties[type][0];
-}
-
-
-void EditorServerImpl::setProperty(void* data, int size)
-{
-	Blob stream;
-	stream.create(data, size);
-	uint32_t component_type;
-	stream.read(component_type);
-	Component cmp = Component::INVALID;
-	if(m_selected_entity.isValid())
-	{
-		const Entity::ComponentList& cmps = m_selected_entity.getComponents();
-		for(int i = 0; i < cmps.size(); ++i)
-		{
-			if(cmps[i].type == component_type)
-			{
-				cmp = cmps[i];
-				break;
-			}
-		}
-	}
-	if(cmp.isValid())
-	{
-		uint32_t name_hash;
-		stream.read(name_hash);
-		const IPropertyDescriptor& cp = getPropertyDescriptor(cmp.type, name_hash);
-		cp.set(cmp, stream);
-	}
-}
-
-
-void EditorServerImpl::rotateCamera(int x, int y)
-{
-	Vec3 pos = m_camera.getPosition();
-	Quat rot = m_camera.getRotation();
-
-	Quat yaw_rot(Vec3(0, 1, 0), -x / 200.0f);
-	rot = rot * yaw_rot;
-	rot.normalize();
-	
-	Vec3 axis = rot * Vec3(1, 0, 0);
-	Quat pitch_rot(axis, -y / 200.0f);
-	rot = rot * pitch_rot;
-	rot.normalize();
-
-	Matrix camera_mtx;
-	rot.toMatrix(camera_mtx);
-
-	camera_mtx.setTranslation(pos);
-	m_camera.setMatrix(camera_mtx);
-}
-
-
-void EditorServerImpl::writeString(const char* str)
-{
-	int32_t len = (int32_t)strlen(str);
-	m_stream.write(len);
-	m_stream.write(str, len);
-}
-
-
-void EditorServerImpl::logMessage(int32_t type, const char* system, const char* msg)
-{
-	m_stream.flush();
-	m_stream.write(ServerMessageType::LOG_MESSAGE);
-	m_stream.write(type);
-	writeString(system);
-	writeString(msg);
-	sendMessage(m_stream.getBuffer(), m_stream.getBufferSize());
-}
-
-
-void EditorServerImpl::selectEntity(Entity e)
-{
-	m_selected_entity = e;
-	m_gizmo.setEntity(e);
-	m_stream.flush();
-	m_stream.write(ServerMessageType::ENTITY_SELECTED);
-	m_stream.write(e.index);
-	if(e.isValid())
-	{
-		const Entity::ComponentList& cmps = e.getComponents();
-		m_stream.write(cmps.size());
-		for(int i = 0; i < cmps.size(); ++i)
-		{
-			m_stream.write(cmps[i].type);
-		}
-	}
-	sendMessage(m_stream.getBuffer(), m_stream.getBufferSize());
-}
-
-
-void EditorServerImpl::onComponentEvent(Event& event)
-{
-	ASSERT(event.getType() == ComponentEvent::type);
-	ComponentEvent& e = static_cast<ComponentEvent&>(event);
-	for(int i = 0; i < m_editor_icons.size(); ++i)
-	{
-		if(m_editor_icons[i]->getEntity() == e.component.entity)
-		{
-			m_editor_icons[i]->destroy();
-			LUX_DELETE(m_editor_icons[i]);
-			m_editor_icons.eraseFast(i);
-			break;
-		}
-	}			
-	if(e.is_created)
-	{
-		const Lux::Entity::ComponentList& cmps = e.component.entity.getComponents();
-		bool found = false;
-		for(int i = 0; i < cmps.size(); ++i)
-		{
-			if(cmps[i].type == renderable_type)
-			{
-				found = true;
-				break;
-			}
-		}
-		if(!found)
-		{
-			EditorIcon* er = LUX_NEW(EditorIcon)();
-			er->create(m_engine.getRenderer(), e.component.entity, e.component);
-			m_editor_icons.push(er);
-		}
-	}
-	else
-	{
-		if(e.component.entity.existsInUniverse() &&  e.component.entity.getComponents().empty())
-		{
-			EditorIcon* er = LUX_NEW(EditorIcon)();
-			er->create(m_engine.getRenderer(), e.component.entity, Component::INVALID);
-			m_editor_icons.push(er);
-		}
-	}
-}
-
-
-void EditorServerImpl::onEvent(Event& evt)
-{
-	if(evt.getType() == EntityMovedEvent::type)
-	{
-		sendEntityPosition(static_cast<EntityMovedEvent&>(evt).entity.index);
-	}
-	else if(evt.getType() == EntityDestroyedEvent::type)
-	{
-		Entity e = static_cast<EntityDestroyedEvent&>(evt).entity;
-		for(int i = 0; i < m_editor_icons.size(); ++i)
-		{
-			if(m_editor_icons[i]->getEntity() == e)
-			{
-				m_editor_icons[i]->destroy();
-				LUX_DELETE(m_editor_icons[i]);
-				m_editor_icons.eraseFast(i);
-				break;
-			}
-		}
-	}
-}
-
-
-void EditorServerImpl::destroyUniverse()
-{
-	m_edit_view_render_device->getPipeline().clearCameras();
-	for (int i = 0; i < m_editor_icons.size(); ++i)
-	{
-		m_editor_icons[i]->destroy();
-		LUX_DELETE(m_editor_icons[i]);
-	}
-	selectEntity(Entity::INVALID);
-	m_editor_icons.clear();
-	m_gizmo.setUniverse(NULL);
-	m_gizmo.destroy();
-	m_engine.destroyUniverse();
-}
-
-
-void EditorServer::setEditViewRenderDevice(IRenderDevice& render_device)
-{
-	m_impl->m_edit_view_render_device = &render_device;
-	m_impl->m_edit_view_render_device->getPipeline().addCamera(m_impl->m_camera.getComponent(camera_type));
-}
-
-
-void EditorServerImpl::createUniverse(bool)
-{
-	Universe* universe = m_engine.createUniverse();
-
-	m_camera = m_engine.getUniverse()->createEntity();
-	m_camera.setPosition(0, 0, -5);
-	m_camera.setRotation(Quat(Vec3(0, 1, 0), -Math::PI));
-	Component cmp = m_engine.getRenderer().createComponent(camera_type, m_camera);
-	if (m_edit_view_render_device)
-	{
-		m_edit_view_render_device->getPipeline().addCamera(cmp);
-	}
-
-	m_gizmo.create(m_engine.getRenderer());
-	m_gizmo.setUniverse(universe);
-	m_gizmo.hide();
-
-	universe->getEventManager()->addListener(EntityMovedEvent::type).bind<EditorServerImpl, &EditorServerImpl::onEvent>(this);
-	universe->getEventManager()->addListener(ComponentEvent::type).bind<EditorServerImpl, &EditorServerImpl::onComponentEvent>(this);
-	universe->getEventManager()->addListener(EntityDestroyedEvent::type).bind<EditorServerImpl, &EditorServerImpl::onEvent>(this);
-
-	m_selected_entity = Entity::INVALID;
-}
-
-
-void EditorServerImpl::onMessage(void* msgptr, int size)
-{
-	int* msg = static_cast<int*>(msgptr);
-	float* fmsg = static_cast<float*>(msgptr); 
-	switch(msg[0])
-	{
-		case ClientMessageType::POINTER_DOWN:
-			onPointerDown(msg[1], msg[2], (MouseButton::Value)msg[3]);
-			break;
-		case ClientMessageType::POINTER_MOVE:
-			onPointerMove(msg[1], msg[2], msg[3], msg[4]);
-			break;
-		case ClientMessageType::POINTER_UP:
-			onPointerUp(msg[1], msg[2], (MouseButton::Value)msg[3]);
-			break;
-		case ClientMessageType::PROPERTY_SET:
-			setProperty(msg+1, size - 4);
-			break;
-		case ClientMessageType::MOVE_CAMERA:
-			navigate(fmsg[1], fmsg[2], msg[3]);
-			break;
-		case ClientMessageType::SAVE:
-			save(reinterpret_cast<char*>(&msg[1]));
-			break;
-		case ClientMessageType::LOAD:
-			load(reinterpret_cast<char*>(&msg[1]));
-			break;
-		case ClientMessageType::ADD_COMPONENT:
-			addComponent(*reinterpret_cast<uint32_t*>(&msg[1]));
-			break;
-		case ClientMessageType::GET_PROPERTIES:
-			sendComponent(*reinterpret_cast<uint32_t*>(&msg[1]));
-			break;
-		case ClientMessageType::REMOVE_COMPONENT:
-			removeComponent(*reinterpret_cast<uint32_t*>(&msg[1]));
-			break;
-		case ClientMessageType::ADD_ENTITY:
-			addEntity();
-			break;
-		case ClientMessageType::TOGGLE_GAME_MODE:
-			toggleGameMode();
-			break;
-		case ClientMessageType::GET_POSITION:
-			sendEntityPosition(getSelectedEntity().index);
-			break;
-		case ClientMessageType::SET_POSITION:
-			setEntityPosition(msg[1], reinterpret_cast<float*>(&msg[2]));
-			break;
-		case ClientMessageType::REMOVE_ENTITY:
-			removeEntity();
-			break;
-		case ClientMessageType::LOOK_AT_SELECTED:
-			lookAtSelected();
-			break;
-		case ClientMessageType::NEW_UNIVERSE:
-			newUniverse();
-			break;
-		default:
-			ASSERT(false); // unknown message
-			break;
-	}
-}
-
-
-
-} // !namespace Lux
+#include "editor_server.h"
+
+#include <gl/GL.h>
+
+#include "core/array.h"
+#include "core/blob.h"
+#include "core/crc32.h"
+#include "core/fs/file_system.h"
+#include "core/fs/memory_file_device.h"
+#include "core/fs/disk_file_device.h"
+#include "core/fs/tcp_file_device.h"
+#include "core/fs/tcp_file_server.h"
+#include "core/fs/ifile.h"
+#include "core/input_system.h"
+#include "core/json_serializer.h"
+#include "core/log.h"
+#include "core/map.h"
+#include "core/matrix.h"
+#include "core/array.h"
+#include "core/mutex.h"
+#include "core/task.h"
+#include "core/tcp_acceptor.h"
+#include "core/tcp_stream.h"
+#include "editor/editor_icon.h"
+#include "editor/gizmo.h"
+#include "editor/property_descriptor.h"
+#include "engine/engine.h"
+#include "engine/iplugin.h"
+#include "engine/plugin_manager.h"
+#include "graphics/irender_device.h"
+#include "graphics/model.h"
+#include "graphics/pipeline.h"
+#include "graphics/renderer.h"
+#include "script/script_system.h"
+#include "universe/component_event.h"
+#include "universe/entity_destroyed_event.h"
+#include "universe/entity_moved_event.h"
+#include "universe/universe.h"
+
+
+namespace Lux
+{
+
+
+struct EditorIconHit
+{
+	EditorIcon* m_icon;
+	float m_t;
+};
+
+
+struct ClientMessageType
+{
+	enum 
+	{
+		POINTER_DOWN = 1,
+		POINTER_MOVE,
+		POINTER_UP,
+		PROPERTY_SET,
+		MOVE_CAMERA,			// 5
+		SAVE,
+		LOAD,
+		ADD_COMPONENT = 8,
+		GET_PROPERTIES = 9,
+		REMOVE_COMPONENT = 10,
+		ADD_ENTITY,				// 11
+		TOGGLE_GAME_MODE,		// 12
+		GET_POSITION,			// 13
+		SET_POSITION,			// 14
+		REMOVE_ENTITY,			// 15
+		SET_EDIT_MODE,			// 16
+								// 17
+								// 18
+		NEW_UNIVERSE = 19,		// 19
+		LOOK_AT_SELECTED = 20,	// 20
+		STOP_GAME_MODE,			// 21
+	};
+};
+
+
+struct ServerMessageType
+{
+	enum
+	{
+		ENTITY_SELECTED = 1,
+		PROPERTY_LIST = 2,
+		ENTITY_POSITION = 3,
+		LOG_MESSAGE = 4,
+	};
+};
+
+
+
+struct MouseButton
+{
+	enum Value
+	{
+		LEFT,
+		MIDDLE,
+		RIGHT
+	};
+};
+
+
+class MessageTask : public MT::Task
+{
+	public:
+		virtual int task() override;
+
+		struct EditorServerImpl* m_server;
+		Net::TCPAcceptor m_acceptor;
+		Net::TCPStream* m_stream;
+		bool m_is_finished;
+};
+
+
+
+struct EditorServerImpl
+{
+	public:
+		struct MouseMode
+		{
+			enum Value
+			{
+				NONE,
+				SELECT,
+				NAVIGATE,
+				TRANSFORM
+			};
+		};
+
+		EditorServerImpl();
+
+		bool create(HWND hwnd, HWND game_hwnd, const char* base_path);
+		void destroy();
+		void onPointerDown(int x, int y, MouseButton::Value button);
+		void onPointerMove(int x, int y, int relx, int rely);
+		void onPointerUp(int x, int y, MouseButton::Value button);
+		void selectEntity(Entity e);
+		void navigate(float forward, float right, int fast);
+		void writeString(const char* str);
+		void setProperty(void* data, int size);
+		void createUniverse(bool create_scene);
+		void renderIcons(IRenderDevice& render_device);
+		void renderScene(IRenderDevice& render_device);
+		void renderPhysics();
+		void save(const char path[]);
+		void load(const char path[]);
+		void loadMap(FS::IFile* file, bool success, FS::FileSystem& fs);
+		void addComponent(uint32_t type_crc);
+		void sendComponent(uint32_t type_crc);
+		void removeComponent(uint32_t type_crc);
+		void sendEntityPosition(int uid);
+		void setEntityPosition(int uid, float* pos);
+		void addEntity();
+		void removeEntity();
+		void toggleGameMode();
+		void stopGameMode();
+		void lookAtSelected();
+		void newUniverse();
+		void logMessage(int32_t type, const char* system, const char* msg);
+		Entity& getSelectedEntity() { return m_selected_entity; }
+		bool isGameMode() const { return m_is_game_mode; }
+		void save(FS::IFile& file);
+		void load(FS::IFile& file);
+		void onMessage(void* msgptr, int size);
+		EditorIconHit raycastEditorIcons(const Vec3& origin, const Vec3& dir);
+
+		const IPropertyDescriptor& getPropertyDescriptor(uint32_t type, uint32_t name_hash);
+		void registerProperties();
+		void rotateCamera(int x, int y);
+		void onEvent(Event& evt);
+		void onComponentEvent(Event& e);
+		void destroyUniverse();
+		bool loadPlugin(const char* plugin_name);
+		void onLogInfo(const char* system, const char* message);
+		void onLogWarning(const char* system, const char* message);
+		void onLogError(const char* system, const char* message);
+		void sendMessage(const uint8_t* data, int32_t length);
+
+		MT::Mutex m_universe_mutex;
+		MT::Mutex m_send_mutex;
+		Gizmo m_gizmo;
+		Entity m_selected_entity;
+		Blob m_stream;
+		map<uint32_t, Array<IPropertyDescriptor*> > m_component_properties;
+		map<uint32_t, IPlugin*> m_creators;
+		MouseMode::Value m_mouse_mode;
+		Array<EditorIcon*> m_editor_icons;
+		HGLRC m_hglrc;
+		HGLRC m_game_hglrc;
+		bool m_is_game_mode;
+		FS::IFile* m_game_mode_file;
+		MessageTask* m_message_task;
+		Engine m_engine;
+		EditorServer* m_owner;
+		Entity m_camera;
+
+		FS::FileSystem* m_file_system;
+		FS::TCPFileServer m_tpc_file_server;
+		FS::DiskFileDevice m_disk_file_device;
+		FS::MemoryFileDevice m_mem_file_device;
+		FS::TCPFileDevice m_tcp_file_device;
+		IRenderDevice* m_edit_view_render_device;
+};
+
+
+static const uint32_t renderable_type = crc32("renderable");
+static const uint32_t camera_type = crc32("camera");
+static const uint32_t light_type = crc32("light");
+static const uint32_t script_type = crc32("script");
+static const uint32_t animable_type = crc32("animable");
+
+
+void EditorServer::render(IRenderDevice& render_device)
+{
+	m_impl->renderScene(render_device);
+}
+
+
+void EditorServer::renderIcons(IRenderDevice& render_device)
+{
+	m_impl->renderIcons(render_device);
+}
+
+
+
+Engine& EditorServer::getEngine()
+{
+	return m_impl->m_engine;
+}
+
+
+void EditorServer::registerProperty(const char* component_type, IPropertyDescriptor* descriptor)
+{
+	ASSERT(descriptor);
+	m_impl->m_component_properties[crc32(component_type)].push(descriptor);
+}
+
+
+void EditorServer::registerCreator(uint32_t type, IPlugin& creator)
+{
+	m_impl->m_creators.insert(type, &creator);
+}
+
+
+void EditorServer::tick()
+{
+	if(m_impl->m_is_game_mode)
+	{
+		m_impl->m_engine.update();
+	}
+	m_impl->m_engine.getFileSystem().updateAsyncTransactions();
+}
+
+
+bool EditorServer::create(HWND hwnd, HWND game_hwnd, const char* base_path)
+{
+	m_impl = LUX_NEW(EditorServerImpl)();
+	m_impl->m_owner = this;
+	
+	if(!m_impl->create(hwnd, game_hwnd, base_path))
+	{
+		LUX_DELETE(m_impl);
+		m_impl = NULL;
+		return false;
+	}
+
+	return true;
+}
+
+
+void EditorServer::destroy()
+{
+	if (m_impl)
+	{
+		m_impl->destroy();
+		LUX_DELETE(m_impl);
+		m_impl = NULL;
+	}
+}
+
+
+void EditorServerImpl::registerProperties()
+{
+	m_component_properties[camera_type].push(LUX_NEW(PropertyDescriptor<Renderer>)(crc32("priority"), &Renderer::getCameraPriority, &Renderer::setCameraPriority));
+	m_component_properties[camera_type].push(LUX_NEW(PropertyDescriptor<Renderer>)(crc32("fov"), &Renderer::getCameraFOV, &Renderer::setCameraFOV));
+	m_component_properties[camera_type].push(LUX_NEW(PropertyDescriptor<Renderer>)(crc32("near"), &Renderer::getCameraNearPlane, &Renderer::setCameraNearPlane));
+	m_component_properties[camera_type].push(LUX_NEW(PropertyDescriptor<Renderer>)(crc32("far"), &Renderer::getCameraFarPlane, &Renderer::setCameraFarPlane));
+	m_component_properties[renderable_type].push(LUX_NEW(PropertyDescriptor<Renderer>)(crc32("source"), &Renderer::getRenderablePath, &Renderer::setRenderablePath, IPropertyDescriptor::FILE));
+	/*m_component_properties[renderable_type].push(LUX_NEW(PropertyDescriptor<Renderer>)(crc32("visible"), &Renderer::getVisible, &Renderer::setVisible));
+	m_component_properties[renderable_type].push(LUX_NEW(PropertyDescriptor<Renderer>)(crc32("cast shadows"), &Renderer::getCastShadows, &Renderer::setCastShadows));
+	m_component_properties[point_light_type].push(LUX_NEW(PropertyDescriptor<Renderer>)(crc32("fov"), &Renderer::getLightFov, &Renderer::setLightFov));
+	m_component_properties[point_light_type].push(LUX_NEW(PropertyDescriptor<Renderer>)(crc32("radius"), &Renderer::getLightRadius, &Renderer::setLightRadius));
+	*/m_component_properties[script_type].push(LUX_NEW(PropertyDescriptor<ScriptSystem>)(crc32("source"), &ScriptSystem::getScriptPath, &ScriptSystem::setScriptPath, IPropertyDescriptor::FILE));
+}
+
+
+EditorIconHit EditorServerImpl::raycastEditorIcons(const Vec3& origin, const Vec3& dir)
+{
+	EditorIconHit hit;
+	hit.m_t = -1;
+	for (int i = 0, c = m_editor_icons.size(); i < c;  ++i)
+	{
+		float t = m_editor_icons[i]->hit(origin, dir);
+		if (t >= 0)
+		{
+			hit.m_icon = m_editor_icons[i];
+			hit.m_t = t;
+			return hit;
+		}
+	}
+	return hit;
+}
+
+
+void EditorServerImpl::onPointerDown(int x, int y, MouseButton::Value button)
+{
+	if(button == MouseButton::RIGHT)
+	{
+		m_mouse_mode = EditorServerImpl::MouseMode::NAVIGATE;
+	}
+	else if(button == MouseButton::LEFT)
+	{
+		Vec3 origin, dir;
+		Component camera_cmp = m_camera.getComponent(camera_type);
+		m_engine.getRenderer().getRay(camera_cmp, (float)x, (float)y, origin, dir);
+		RayCastModelHit hit = m_engine.getRenderer().castRay(origin, dir);
+		RayCastModelHit gizmo_hit = m_gizmo.castRay(origin, dir);
+		EditorIconHit icon_hit = raycastEditorIcons(origin, dir);
+		if (gizmo_hit.m_is_hit && (icon_hit.m_t < 0 || gizmo_hit.m_t < icon_hit.m_t))
+		{
+			if (m_selected_entity.isValid())
+			{
+				m_mouse_mode = EditorServerImpl::MouseMode::TRANSFORM;
+				if (gizmo_hit.m_mesh->getNameHash() == crc32("x_axis"))
+				{
+					m_gizmo.startTransform(camera_cmp, x, y, Gizmo::TransformMode::X);
+				}
+				else if (gizmo_hit.m_mesh->getNameHash() == crc32("y_axis"))
+				{
+					m_gizmo.startTransform(camera_cmp, x, y, Gizmo::TransformMode::Y);
+				}
+				else
+				{
+					m_gizmo.startTransform(camera_cmp, x, y, Gizmo::TransformMode::Z);
+				}
+			}
+		}
+		else if (icon_hit.m_t >= 0)
+		{
+			selectEntity(icon_hit.m_icon->getEntity());
+		}
+		else if(hit.m_is_hit)
+		{
+			selectEntity(hit.m_renderable.entity);
+			m_mouse_mode = EditorServerImpl::MouseMode::TRANSFORM;
+			m_gizmo.startTransform(m_camera.getComponent(camera_type), x, y, Gizmo::TransformMode::CAMERA_XZ);
+		}
+	}
+}
+
+
+void EditorServerImpl::onPointerMove(int x, int y, int relx, int rely)
+{
+	switch(m_mouse_mode)
+	{
+		case EditorServerImpl::MouseMode::NAVIGATE:
+			{
+				rotateCamera(relx, rely);
+			}
+			break;
+		case EditorServerImpl::MouseMode::TRANSFORM:
+			{
+				
+				Gizmo::TransformOperation tmode = GetKeyState(VK_MENU) & 0x8000 ? Gizmo::TransformOperation::ROTATE : Gizmo::TransformOperation::TRANSLATE;
+				int flags = GetKeyState(VK_LCONTROL) & 0x8000 ? Gizmo::Flags::FIXED_STEP : 0;
+				m_gizmo.transform(m_camera.getComponent(camera_type), tmode, x, y, relx, rely, flags);
+			}
+			break;
+	}
+}
+
+
+void EditorServerImpl::onPointerUp(int, int, MouseButton::Value)
+{
+	m_mouse_mode = EditorServerImpl::MouseMode::NONE;
+}
+
+
+void EditorServerImpl::save(const char path[])
+{
+	g_log_info.log("editor server", "saving universe %s...", path);
+	FS::FileSystem& fs = m_engine.getFileSystem();
+	FS::IFile* file = fs.open(fs.getDefaultDevice(), path, FS::Mode::OPEN_OR_CREATE | FS::Mode::WRITE);
+	save(*file);
+	fs.close(file);
+}
+
+
+void EditorServerImpl::save(FS::IFile& file)
+{
+	JsonSerializer serializer(file, JsonSerializer::WRITE);
+	m_engine.serialize(serializer);
+	g_log_info.log("editor server", "universe saved");
+}
+
+
+void EditorServerImpl::addEntity()
+{
+	Entity e = m_engine.getUniverse()->createEntity();
+	e.setPosition(m_camera.getPosition() + m_camera.getRotation() * Vec3(0, 0, -2));
+	selectEntity(e);
+	EditorIcon* er = LUX_NEW(EditorIcon)();
+	er->create(m_engine.getRenderer(), m_selected_entity, Component::INVALID);
+	m_editor_icons.push(er);
+}
+
+
+int MessageTask::task()
+{
+	m_is_finished = false;
+	m_acceptor.start("127.0.0.1", 10013);
+	m_stream = m_acceptor.accept();
+	Array<uint8_t> data;
+	data.resize(5);
+	while(!m_is_finished)
+	{
+		if(m_stream->read(&data[0], 5))
+		{
+			int length = *(int*)&data[0];
+			if(length > 0)
+			{
+				data.resize(length);
+				m_stream->read(&data[0], length);
+				MT::Lock lock(m_server->m_universe_mutex);
+				m_server->onMessage(&data[0], data.size());
+			}
+		}
+	}
+	return 1;
+}
+
+
+void EditorServerImpl::toggleGameMode()
+{
+	if(m_is_game_mode)
+	{
+		stopGameMode();
+	}
+	else
+	{
+		m_game_mode_file = m_engine.getFileSystem().open("memory", "", FS::Mode::WRITE);
+		save(*m_game_mode_file);
+		m_engine.getScriptSystem().start();
+		m_is_game_mode = true;
+	}
+}
+
+
+void EditorServerImpl::stopGameMode()
+{
+	m_is_game_mode = false;
+	m_engine.getScriptSystem().stop();
+	m_game_mode_file->seek(FS::SeekMode::BEGIN, 0);
+	load(*m_game_mode_file);
+	m_engine.getFileSystem().close(m_game_mode_file);
+	m_game_mode_file = NULL;
+}
+
+
+void EditorServerImpl::sendComponent(uint32_t type_crc)
+{
+	if(m_selected_entity.isValid())
+	{
+		m_stream.flush();
+		m_stream.write(ServerMessageType::PROPERTY_LIST);
+		const Entity::ComponentList& cmps = m_selected_entity.getComponents();
+		for(int i = 0; i < cmps.size(); ++i)
+		{
+			if(cmps[i].type == type_crc)
+			{
+				Array<IPropertyDescriptor*>& props = m_component_properties[cmps[i].type];
+				m_stream.write(props.size());
+				m_stream.write(type_crc);
+				for(int j = 0; j < props.size(); ++j)
+				{
+					m_stream.write(props[j]->getNameHash());
+					props[j]->get(cmps[i], m_stream);
+				}
+				break;
+			}
+		}
+		sendMessage(m_stream.getBuffer(), m_stream.getBufferSize());
+	}
+}
+
+
+void EditorServerImpl::setEntityPosition(int uid, float* pos)
+{
+	Entity e(m_engine.getUniverse(), uid);
+	e.setPosition(pos[0], pos[1], pos[2]);
+}
+
+
+void EditorServerImpl::sendEntityPosition(int uid)
+{
+	Entity entity(m_engine.getUniverse(), uid);
+	if(entity.isValid())
+	{
+		m_stream.flush();
+		m_stream.write(ServerMessageType::ENTITY_POSITION);
+		m_stream.write(entity.index);
+		m_stream.write(entity.getPosition().x);
+		m_stream.write(entity.getPosition().y);
+		m_stream.write(entity.getPosition().z);
+		sendMessage(m_stream.getBuffer(), m_stream.getBufferSize());
+	}
+}
+
+
+void EditorServerImpl::addComponent(uint32_t type_crc)
+{
+	if(m_selected_entity.isValid())
+	{
+		const Entity::ComponentList& cmps = m_selected_entity.getComponents();
+		for(int i = 0; i < cmps.size(); ++i)
+		{
+			if(cmps[i].type == type_crc)
+			{
+				return;
+			}
+		}
+
+		IPlugin* plugin = 0;
+		if(m_creators.find(type_crc, plugin))
+		{
+			plugin->createComponent(type_crc, m_selected_entity);
+		}
+		else if(type_crc == renderable_type)
+		{
+			m_engine.getRenderer().createComponent(renderable_type, m_selected_entity);
+		}
+		else if(type_crc == light_type)
+		{
+			m_engine.getRenderer().createComponent(light_type, m_selected_entity);
+		}
+		else if(type_crc == script_type)
+		{
+			m_engine.getScriptSystem().createScript(m_selected_entity);
+		}
+		else if (type_crc == camera_type)
+		{
+			m_engine.getRenderer().createComponent(camera_type, m_selected_entity);
+		}
+		else
+		{
+			ASSERT(false);
+		}
+		selectEntity(m_selected_entity);
+	}
+}
+
+
+void EditorServerImpl::lookAtSelected()
+{
+	/*if(m_selected_entity.isValid())
+	{
+		Vec3 dir = m_camera_rot * Vec3(0, 0, 1);
+		m_camera_pos = m_selected_entity.getPosition() + dir * 10;
+		Matrix mtx;
+		m_camera_rot.toMatrix(mtx);
+		mtx.setTranslation(m_camera_pos);
+		m_engine.getRenderer().setCameraMatrix(mtx);
+	}*/
+}
+
+
+void EditorServerImpl::removeEntity()
+{
+	m_engine.getUniverse()->destroyEntity(m_selected_entity);
+	selectEntity(Lux::Entity::INVALID);
+}
+
+
+void EditorServerImpl::removeComponent(uint32_t)
+{
+	/*const Entity::ComponentList& cmps = m_selected_entity.getComponents();
+	Component cmp;
+	for(int i = 0; i < cmps.size(); ++i)
+	{
+		if(cmps[i].type == type_crc)
+		{
+			cmp = cmps[i];
+			break;
+		}
+	}
+	if(type_crc == renderable_type)
+	{
+		m_engine.getRenderer().destroyRenderable(cmp);
+	}
+	else if(type_crc == point_light_type)
+	{
+		m_engine.getRenderer().destroyPointLight(cmp);
+	}
+	else
+	{
+		ASSERT(false);
+	}
+	selectEntity(m_selected_entity);*/
+}
+
+void EditorServerImpl::load(const char path[])
+{
+	g_log_info.log("editor server", "loading universe %s...", path);
+	FS::FileSystem& fs = m_engine.getFileSystem();
+	FS::ReadCallback file_read_cb;
+	file_read_cb.bind<EditorServerImpl, &EditorServerImpl::loadMap>(this);
+	fs.openAsync(fs.getDefaultDevice(), path, FS::Mode::OPEN | FS::Mode::READ, file_read_cb);
+}
+
+void EditorServerImpl::loadMap(FS::IFile* file, bool success, FS::FileSystem& fs)
+{
+	ASSERT(success);
+	if(success)
+	{
+		load(*file);
+	}
+
+	fs.close(file);
+}
+
+void EditorServerImpl::newUniverse()
+{
+	destroyUniverse();
+	createUniverse(false);
+	g_log_info.log("editor server", "universe created");
+}
+
+
+void EditorServerImpl::load(FS::IFile& file)
+{
+	g_log_info.log("editor server", "parsing universe...");
+	destroyUniverse();
+	createUniverse(false);
+	JsonSerializer serializer(file, JsonSerializer::READ);
+	m_engine.deserialize(serializer);
+	g_log_info.log("editor server", "universe parsed");
+}
+
+
+HGLRC createGLContext(HWND hwnd[], int count)
+{
+	ASSERT(count > 0);
+	HDC hdc;
+	hdc = GetDC(hwnd[0]);
+	ASSERT(hdc != NULL);
+	if (hdc == NULL)
+	{
+		g_log_error.log("renderer", "Could not get the device context");
+		return NULL;
+	}
+	PIXELFORMATDESCRIPTOR pfd = 
+	{ 
+		sizeof(PIXELFORMATDESCRIPTOR),  //  size of this pfd  
+		1,                     // version number  
+		PFD_DRAW_TO_WINDOW |   // support window  
+		PFD_SUPPORT_OPENGL |   // support OpenGL  
+		PFD_DOUBLEBUFFER,      // double buffered  
+		PFD_TYPE_RGBA,         // RGBA type  
+		24,                    // 24-bit color depth  
+		0, 0, 0, 0, 0, 0,      // color bits ignored  
+		0,                     // no alpha buffer  
+		0,                     // shift bit ignored  
+		0,                     // no accumulation buffer  
+		0, 0, 0, 0,            // accum bits ignored  
+		32,                    // 32-bit z-buffer      
+		0,                     // no stencil buffer  
+		0,                     // no auxiliary buffer  
+		PFD_MAIN_PLANE,        // main layer  
+		0,                     // reserved  
+		0, 0, 0                // layer masks ignored  
+	}; 
+	int pixelformat = ChoosePixelFormat(hdc, &pfd);
+	if (pixelformat == 0)
+	{
+		ASSERT(false);
+		g_log_error.log("renderer", "Could not choose a pixel format");
+		return NULL;
+	}
+	BOOL success = SetPixelFormat(hdc, pixelformat, &pfd);
+	if (success == FALSE)
+	{
+		ASSERT(false);
+		g_log_error.log("renderer", "Could not set a pixel format");
+		return NULL;
+	}
+	for (int i = 1; i < count; ++i)
+	{
+		if (hwnd[i])
+		{
+			HDC hdc2 = GetDC(hwnd[i]);
+			if (hdc2 == NULL)
+			{
+				ASSERT(false);
+				g_log_error.log("renderer", "Could not get the device context");
+				return NULL;
+			}
+			BOOL success = SetPixelFormat(hdc2, pixelformat, &pfd);
+			if (success == FALSE)
+			{
+				ASSERT(false);
+				g_log_error.log("renderer", "Could not set a pixel format");
+				return NULL;
+			}
+		}
+	}
+	HGLRC hglrc = wglCreateContext(hdc);
+	if (hglrc == NULL)
+	{
+		ASSERT(false);
+		g_log_error.log("renderer", "Could not create an opengl context");
+		return NULL;
+	}
+	success = wglMakeCurrent(hdc, hglrc);
+	if (success == FALSE)
+	{
+		ASSERT(false);
+		g_log_error.log("renderer", "Could not make the opengl context current rendering context");
+		return NULL;
+	}
+	glPushAttrib(GL_ALL_ATTRIB_BITS);
+	return hglrc;
+}
+
+
+bool EditorServerImpl::create(HWND hwnd, HWND game_hwnd, const char* base_path)
+{
+	m_message_task = LUX_NEW(MessageTask)();
+	m_message_task->m_server = this;
+	m_message_task->m_stream = NULL;
+	m_message_task->create("Message Task");
+	m_message_task->run();
+
+	m_file_system = FS::FileSystem::create();
+	m_tpc_file_server.start(base_path);
+
+	m_tcp_file_device.connect("127.0.0.1", 10001);
+
+	m_file_system->mount(&m_mem_file_device);
+	m_file_system->mount(&m_disk_file_device);
+	m_file_system->mount(&m_tcp_file_device);
+
+	m_file_system->setDefaultDevice("memory:tcp");
+	m_file_system->setSaveGameDevice("memory:tcp");
+	
+	if(hwnd)
+	{
+		HWND hwnds[] = { hwnd, game_hwnd };
+		m_hglrc = createGLContext(hwnds, 2);
+	}
+
+	g_log_info.getCallback().bind<EditorServerImpl, &EditorServerImpl::onLogInfo>(this);
+	g_log_warning.getCallback().bind<EditorServerImpl, &EditorServerImpl::onLogWarning>(this);
+	g_log_error.getCallback().bind<EditorServerImpl, &EditorServerImpl::onLogError>(this);
+
+	if(!m_engine.create(base_path, m_file_system, m_owner))
+	{
+		return false;
+	}
+
+	//glPopAttrib();
+	
+	/*if(!m_engine.loadPlugin("physics.dll"))
+	{
+		g_log_info.log("plugins", "physics plugin has not been loaded");
+	}
+	/*if(!m_engine.loadPlugin("navigation.dll"))
+	{
+		g_log_info.log("plugins", "navigation plugin has not been loaded");
+	}*/
+
+	registerProperties();
+	createUniverse(true);
+
+	return true;
+}
+
+
+Gizmo& EditorServer::getGizmo()
+{
+	return m_impl->m_gizmo;
+}
+
+
+FS::TCPFileServer& EditorServer::getTCPFileServer()
+{
+	return m_impl->m_tpc_file_server;
+}
+
+
+HGLRC EditorServer::getHGLRC()
+{
+	return m_impl->m_hglrc;
+}
+
+
+Component EditorServer::getEditCamera() const
+{
+	return m_impl->m_camera.getComponent(camera_type);
+}
+
+
+void EditorServerImpl::destroy()
+{
+	m_message_task->m_is_finished = true;
+	LUX_DELETE(m_message_task->m_stream);
+	m_message_task->destroy();
+
+	destroyUniverse();
+	m_engine.destroy();
+	g_log_info.getCallback().unbind<EditorServerImpl, &EditorServerImpl::onLogInfo>(this);
+	g_log_warning.getCallback().unbind<EditorServerImpl, &EditorServerImpl::onLogWarning>(this);
+	g_log_error.getCallback().unbind<EditorServerImpl, &EditorServerImpl::onLogError>(this);
+
+	m_tcp_file_device.disconnect();
+	m_tpc_file_server.stop();
+	FS::FileSystem::destroy(m_file_system);
+}
+
+
+void EditorServerImpl::onLogInfo(const char* system, const char* message)
+{
+	logMessage(0, system, message);
+}
+
+
+void EditorServerImpl::onLogWarning(const char* system, const char* message)
+{
+	logMessage(1, system, message);
+}
+
+
+void EditorServerImpl::onLogError(const char* system, const char* message)
+{
+	logMessage(2, system, message);
+}
+
+
+void EditorServerImpl::sendMessage(const uint8_t* data, int32_t length)
+{
+	if(m_message_task->m_stream)
+	{
+		MT::Lock lock(m_send_mutex);
+		const uint32_t guard = 0x12345678;
+		m_message_task->m_stream->write(length);
+		m_message_task->m_stream->write(guard);
+		m_message_task->m_stream->write(data, length);
+	}
+}
+
+
+void EditorServerImpl::renderIcons(IRenderDevice& render_device)
+{
+	for(int i = 0, c = m_editor_icons.size(); i < c; ++i)
+	{
+		m_editor_icons[i]->render(&m_engine.getRenderer(), render_device);
+	}
+
+}
+
+void EditorServerImpl::renderScene(IRenderDevice& render_device)
+{
+	m_engine.getRenderer().render(render_device);
+}
+
+
+void EditorServerImpl::renderPhysics()
+{
+	ASSERT(false);
+	/*glMatrixMode(GL_PROJECTION);
+	float proj[16];
+	h3dGetCameraProjMat(m_engine.getRenderer().getRawCameraNode(), proj);
+	glLoadMatrixf(proj);
+		
+	glMatrixMode(GL_MODELVIEW);
+	
+	Matrix mtx;
+	m_engine.getRenderer().getCameraMatrix(mtx);
+	mtx.fastInverse();
+	glLoadMatrixf(&mtx.m11);
+
+	glViewport(0, 0, m_engine.getRenderer().getWidth(), m_engine.getRenderer().getHeight());
+
+	glEnable(GL_DEPTH_TEST);
+	glDisable(GL_CULL_FACE);
+	glDisable(GL_TEXTURE_2D);
+	glDisable(GL_BLEND);
+
+	glDisableClientState(GL_VERTEX_ARRAY);
+	glDisableClientState(GL_COLOR_ARRAY);
+	glDisableClientState(GL_NORMAL_ARRAY);
+	glDisableClientState(GL_TEXTURE_COORD_ARRAY);
+
+	IPlugin* physics = m_engine.getPluginManager().getPlugin("physics");
+	if(physics)
+	{
+		physics->sendMessage("render");
+	}
+	/*m_physics_scene->getRawScene()->getNbActors(physx::PxActorTypeSelectionFlag::eRIGID_STATIC);
+	const physx::PxRenderBuffer& rb = m_physics_scene->getRawScene()->getRenderBuffer();
+	const physx::PxU32 numLines = rb.getNbLines();
+	const physx::PxU32 numPoints = rb.getNbPoints();
+	const physx::PxU32 numTri = rb.getNbTriangles();
+	if(numLines)
+	{
+		glBegin(GL_LINES);
+		const physx::PxDebugLine* PX_RESTRICT lines = rb.getLines();
+		for(physx::PxU32 i=0; i<numLines; i++)
+		{
+			const physx::PxDebugLine& line = lines[i];
+			glColor3f(1, 1, 1);				
+			glVertex3fv((GLfloat*)&line.pos0);
+			glVertex3fv((GLfloat*)&line.pos1);
+		}
+		glEnd();
+	}*/
+}
+
+
+EditorServerImpl::EditorServerImpl()
+	: m_universe_mutex(false)
+	, m_send_mutex(false)
+{
+	m_is_game_mode = false;
+	m_selected_entity = Entity::INVALID;
+	m_edit_view_render_device = NULL;
+}
+
+
+void EditorServerImpl::navigate(float forward, float right, int fast)
+{
+	float navigation_speed = (fast ? 0.4f : 0.1f);
+	Vec3 pos = m_camera.getPosition();
+	Quat rot = m_camera.getRotation();;
+	pos += rot * Vec3(0, 0, -1) * forward * navigation_speed;
+	pos += rot * Vec3(1, 0, 0) * right * navigation_speed;
+	m_camera.setPosition(pos);
+}
+
+
+const IPropertyDescriptor& EditorServerImpl::getPropertyDescriptor(uint32_t type, uint32_t name_hash)
+{
+	Array<IPropertyDescriptor*>& props = m_component_properties[type];
+	for(int i = 0; i < props.size(); ++i)
+	{
+		if(props[i]->getNameHash() == name_hash)
+		{
+			return *props[i];
+		}
+	}
+	ASSERT(false);
+	return *m_component_properties[type][0];
+}
+
+
+void EditorServerImpl::setProperty(void* data, int size)
+{
+	Blob stream;
+	stream.create(data, size);
+	uint32_t component_type;
+	stream.read(component_type);
+	Component cmp = Component::INVALID;
+	if(m_selected_entity.isValid())
+	{
+		const Entity::ComponentList& cmps = m_selected_entity.getComponents();
+		for(int i = 0; i < cmps.size(); ++i)
+		{
+			if(cmps[i].type == component_type)
+			{
+				cmp = cmps[i];
+				break;
+			}
+		}
+	}
+	if(cmp.isValid())
+	{
+		uint32_t name_hash;
+		stream.read(name_hash);
+		const IPropertyDescriptor& cp = getPropertyDescriptor(cmp.type, name_hash);
+		cp.set(cmp, stream);
+	}
+}
+
+
+void EditorServerImpl::rotateCamera(int x, int y)
+{
+	Vec3 pos = m_camera.getPosition();
+	Quat rot = m_camera.getRotation();
+
+	Quat yaw_rot(Vec3(0, 1, 0), -x / 200.0f);
+	rot = rot * yaw_rot;
+	rot.normalize();
+	
+	Vec3 axis = rot * Vec3(1, 0, 0);
+	Quat pitch_rot(axis, -y / 200.0f);
+	rot = rot * pitch_rot;
+	rot.normalize();
+
+	Matrix camera_mtx;
+	rot.toMatrix(camera_mtx);
+
+	camera_mtx.setTranslation(pos);
+	m_camera.setMatrix(camera_mtx);
+}
+
+
+void EditorServerImpl::writeString(const char* str)
+{
+	int32_t len = (int32_t)strlen(str);
+	m_stream.write(len);
+	m_stream.write(str, len);
+}
+
+
+void EditorServerImpl::logMessage(int32_t type, const char* system, const char* msg)
+{
+	m_stream.flush();
+	m_stream.write(ServerMessageType::LOG_MESSAGE);
+	m_stream.write(type);
+	writeString(system);
+	writeString(msg);
+	sendMessage(m_stream.getBuffer(), m_stream.getBufferSize());
+}
+
+
+void EditorServerImpl::selectEntity(Entity e)
+{
+	m_selected_entity = e;
+	m_gizmo.setEntity(e);
+	m_stream.flush();
+	m_stream.write(ServerMessageType::ENTITY_SELECTED);
+	m_stream.write(e.index);
+	if(e.isValid())
+	{
+		const Entity::ComponentList& cmps = e.getComponents();
+		m_stream.write(cmps.size());
+		for(int i = 0; i < cmps.size(); ++i)
+		{
+			m_stream.write(cmps[i].type);
+		}
+	}
+	sendMessage(m_stream.getBuffer(), m_stream.getBufferSize());
+}
+
+
+void EditorServerImpl::onComponentEvent(Event& event)
+{
+	ASSERT(event.getType() == ComponentEvent::type);
+	ComponentEvent& e = static_cast<ComponentEvent&>(event);
+	for(int i = 0; i < m_editor_icons.size(); ++i)
+	{
+		if(m_editor_icons[i]->getEntity() == e.component.entity)
+		{
+			m_editor_icons[i]->destroy();
+			LUX_DELETE(m_editor_icons[i]);
+			m_editor_icons.eraseFast(i);
+			break;
+		}
+	}			
+	if(e.is_created)
+	{
+		const Lux::Entity::ComponentList& cmps = e.component.entity.getComponents();
+		bool found = false;
+		for(int i = 0; i < cmps.size(); ++i)
+		{
+			if(cmps[i].type == renderable_type)
+			{
+				found = true;
+				break;
+			}
+		}
+		if(!found)
+		{
+			EditorIcon* er = LUX_NEW(EditorIcon)();
+			er->create(m_engine.getRenderer(), e.component.entity, e.component);
+			m_editor_icons.push(er);
+		}
+	}
+	else
+	{
+		if(e.component.entity.existsInUniverse() &&  e.component.entity.getComponents().empty())
+		{
+			EditorIcon* er = LUX_NEW(EditorIcon)();
+			er->create(m_engine.getRenderer(), e.component.entity, Component::INVALID);
+			m_editor_icons.push(er);
+		}
+	}
+}
+
+
+void EditorServerImpl::onEvent(Event& evt)
+{
+	if(evt.getType() == EntityMovedEvent::type)
+	{
+		sendEntityPosition(static_cast<EntityMovedEvent&>(evt).entity.index);
+	}
+	else if(evt.getType() == EntityDestroyedEvent::type)
+	{
+		Entity e = static_cast<EntityDestroyedEvent&>(evt).entity;
+		for(int i = 0; i < m_editor_icons.size(); ++i)
+		{
+			if(m_editor_icons[i]->getEntity() == e)
+			{
+				m_editor_icons[i]->destroy();
+				LUX_DELETE(m_editor_icons[i]);
+				m_editor_icons.eraseFast(i);
+				break;
+			}
+		}
+	}
+}
+
+
+void EditorServerImpl::destroyUniverse()
+{
+	m_edit_view_render_device->getPipeline().clearCameras();
+	for (int i = 0; i < m_editor_icons.size(); ++i)
+	{
+		m_editor_icons[i]->destroy();
+		LUX_DELETE(m_editor_icons[i]);
+	}
+	selectEntity(Entity::INVALID);
+	m_editor_icons.clear();
+	m_gizmo.setUniverse(NULL);
+	m_gizmo.destroy();
+	m_engine.destroyUniverse();
+}
+
+
+void EditorServer::setEditViewRenderDevice(IRenderDevice& render_device)
+{
+	m_impl->m_edit_view_render_device = &render_device;
+	m_impl->m_edit_view_render_device->getPipeline().addCamera(m_impl->m_camera.getComponent(camera_type));
+}
+
+
+void EditorServerImpl::createUniverse(bool)
+{
+	Universe* universe = m_engine.createUniverse();
+
+	m_camera = m_engine.getUniverse()->createEntity();
+	m_camera.setPosition(0, 0, -5);
+	m_camera.setRotation(Quat(Vec3(0, 1, 0), -Math::PI));
+	Component cmp = m_engine.getRenderer().createComponent(camera_type, m_camera);
+	if (m_edit_view_render_device)
+	{
+		m_edit_view_render_device->getPipeline().addCamera(cmp);
+	}
+
+	m_gizmo.create(m_engine.getRenderer());
+	m_gizmo.setUniverse(universe);
+	m_gizmo.hide();
+
+	universe->getEventManager()->addListener(EntityMovedEvent::type).bind<EditorServerImpl, &EditorServerImpl::onEvent>(this);
+	universe->getEventManager()->addListener(ComponentEvent::type).bind<EditorServerImpl, &EditorServerImpl::onComponentEvent>(this);
+	universe->getEventManager()->addListener(EntityDestroyedEvent::type).bind<EditorServerImpl, &EditorServerImpl::onEvent>(this);
+
+	m_selected_entity = Entity::INVALID;
+}
+
+
+void EditorServerImpl::onMessage(void* msgptr, int size)
+{
+	int* msg = static_cast<int*>(msgptr);
+	float* fmsg = static_cast<float*>(msgptr); 
+	switch(msg[0])
+	{
+		case ClientMessageType::POINTER_DOWN:
+			onPointerDown(msg[1], msg[2], (MouseButton::Value)msg[3]);
+			break;
+		case ClientMessageType::POINTER_MOVE:
+			onPointerMove(msg[1], msg[2], msg[3], msg[4]);
+			break;
+		case ClientMessageType::POINTER_UP:
+			onPointerUp(msg[1], msg[2], (MouseButton::Value)msg[3]);
+			break;
+		case ClientMessageType::PROPERTY_SET:
+			setProperty(msg+1, size - 4);
+			break;
+		case ClientMessageType::MOVE_CAMERA:
+			navigate(fmsg[1], fmsg[2], msg[3]);
+			break;
+		case ClientMessageType::SAVE:
+			save(reinterpret_cast<char*>(&msg[1]));
+			break;
+		case ClientMessageType::LOAD:
+			load(reinterpret_cast<char*>(&msg[1]));
+			break;
+		case ClientMessageType::ADD_COMPONENT:
+			addComponent(*reinterpret_cast<uint32_t*>(&msg[1]));
+			break;
+		case ClientMessageType::GET_PROPERTIES:
+			sendComponent(*reinterpret_cast<uint32_t*>(&msg[1]));
+			break;
+		case ClientMessageType::REMOVE_COMPONENT:
+			removeComponent(*reinterpret_cast<uint32_t*>(&msg[1]));
+			break;
+		case ClientMessageType::ADD_ENTITY:
+			addEntity();
+			break;
+		case ClientMessageType::TOGGLE_GAME_MODE:
+			toggleGameMode();
+			break;
+		case ClientMessageType::GET_POSITION:
+			sendEntityPosition(getSelectedEntity().index);
+			break;
+		case ClientMessageType::SET_POSITION:
+			setEntityPosition(msg[1], reinterpret_cast<float*>(&msg[2]));
+			break;
+		case ClientMessageType::REMOVE_ENTITY:
+			removeEntity();
+			break;
+		case ClientMessageType::LOOK_AT_SELECTED:
+			lookAtSelected();
+			break;
+		case ClientMessageType::NEW_UNIVERSE:
+			newUniverse();
+			break;
+		default:
+			ASSERT(false); // unknown message
+			break;
+	}
+}
+
+
+
+} // !namespace Lux